--- conflicted
+++ resolved
@@ -11,18 +11,8 @@
                 include:
                     - name: ubuntu-20.04
                       os: ubuntu-20.04
-<<<<<<< HEAD
-                      python-version: 3.8
-                    - name: ubuntu-22.04
-                      os: ubuntu-22.04
-                      # Problem with older numpy and 3.10
-                      # https://github.com/numpy/numpy/issues/19033
-                      # Also python 3.9 seems to change (fix?) the output
-                      # of help text for various CLI tools
-=======
                       # TODO: Newer versions will change the formatting of help text
                       # possibly for the better
->>>>>>> 29532999
                       python-version: 3.8
         runs-on: ${{ matrix.os }}
         steps:
