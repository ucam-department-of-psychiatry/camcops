--- conflicted
+++ resolved
@@ -25,11 +25,8 @@
         steps:
             - uses: actions/checkout@v3
             - name: Free up disk space
-<<<<<<< HEAD
-=======
               # The runner on Ubuntu will run out of space so we remove some of the things
               # we don't need.
->>>>>>> 7ec8c881
               if: runner.os == 'Linux'
               run: |
                   set -eux -o pipefail
@@ -121,11 +118,7 @@
                   clang \
                   libatspi2.0-dev \
                   libbluetooth-dev \
-<<<<<<< HEAD
-                  libclang-dev \
-=======
                   libclang-13-dev \
->>>>>>> 7ec8c881
                   libcups2-dev \
                   libfreetype6-dev \
                   libhunspell-dev \
@@ -141,24 +134,10 @@
                   llvm \
                   python3
 
-<<<<<<< HEAD
-            - uses: ilammy/msvc-dev-cmd@v1
-              with:
-                  arch: x64
-=======
->>>>>>> 7ec8c881
             - name: Windows prerequisites
               if: matrix.os == 'windows-2019'
               run: |
                   $ErrorActionPreference = "Stop"
-<<<<<<< HEAD
-                  choco install ninja nasm yasm msys2 --yes --no-progress
-                  choco install ccache --version 3.7.12 --yes --no-progress
-                  "C:\Program Files (x86)\Microsoft Visual Studio\2019\Enterprise\VC\Auxiliary\Build" >> $env:GITHUB_PATH
-                  # Chocolatey uses the Windows installer, which doesn't update Path
-                  # https://bugzilla.nasm.us/show_bug.cgi?id=3392224
-                  "C:\Program Files\NASM" >> $env:GITHUB_PATH
-=======
                   choco install ninja nasm msys2 --yes --no-progress
                   choco install ccache --version 3.7.12 --yes --no-progress
                   # Chocolatey uses the Windows installer, which doesn't update Path
@@ -179,7 +158,6 @@
                   echo "Installing msys packages..."
                   C:\tools\msys64\usr\bin\bash `"-l`" `"-c`" `"pacman -S --noconfirm make yasm diffutils awk`"
                   echo "Done."
->>>>>>> 7ec8c881
 
             - name: restore ccache
               id: ccache
