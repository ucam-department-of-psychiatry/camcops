---
# Inspired by https://github.com/qt/qtbase/blob/dev/.github/workflows/ninja-build.yml
# yamllint disable rule:line-length
name: Build Qt
# yamllint disable-line rule:truthy
on:
    push:
        paths:
            - tablet_qt/tools/build_qt.py
            - .github/workflows/build-qt.yml
jobs:
    build-qt:
        strategy:
            matrix:
                include:
                    - name: ubuntu-20.04
                      os: ubuntu-20.04
                    - name: ubuntu-22.04
                      os: ubuntu-22.04
                    - name: windows-2019
                      os: windows-2019
        runs-on: ${{ matrix.os }}
        steps:
            - uses: actions/checkout@v3
            - uses: actions/setup-python@v4
              with:
                  python-version: 3.8
            - name: Ubuntu 20.04 prerequisites
              if: matrix.os == 'ubuntu-20.04'
              run: |
                  set -eux -o pipefail
                  ${GITHUB_WORKSPACE}/.github/scripts/change_apt_mirror.sh
                  ${GITHUB_WORKSPACE}/.github/scripts/add_apt_sources.sh
                  sudo apt-get -y build-dep qt5-default
                  sudo apt-get -y install build-essential perl python git
                  sudo apt-get -y install ninja-build ccache
                  sudo apt-get -y install '^libxcb.*-dev' libx11-xcb-dev libglu1-mesa-dev libxrender-dev libxi-dev libxkbcommon-dev libxkbcommon-x11-dev
                  sudo apt-get -y install flex bison gperf libicu-dev libxslt-dev ruby
                  sudo apt-get -y install libxcursor-dev libxcomposite-dev libxdamage-dev libxrandr-dev libxtst-dev libxss-dev libdbus-1-dev libevent-dev libfontconfig1-dev libcap-dev libpulse-dev libudev-dev libpci-dev libnss3-dev libasound2-dev libegl1-mesa-dev nodejs
                  sudo apt-get -y install libgstreamer1.0-dev libgstreamer-plugins-base1.0-dev libgstreamer-plugins-good1.0-dev libgstreamer-plugins-bad1.0-dev
                  sudo apt-get -y install libxcb-xinerama0-dev
                  sudo apt-get -y install libdrm-dev libxcb-glx0-dev libzstd-dev
                  sudo apt-get -y install libclang-10-dev libclang-11-dev libclang-12-dev
            - name: Ubuntu 22.04 prerequisites
              if: matrix.os == 'ubuntu-22.04'
              run: |
                  set -eux -o pipefail
                  ${GITHUB_WORKSPACE}/.github/scripts/change_apt_mirror.sh
                  ${GITHUB_WORKSPACE}/.github/scripts/add_apt_sources.sh
                  sudo apt-get -y install libunwind-dev
                  sudo apt-get -y install build-essential python3 git
                  sudo apt-get -y install ninja-build clang ccache
                  sudo apt-get -y install '^libxcb.*-dev' libx11-xcb-dev libxrender-dev libxi-dev libxkbcommon-dev libxkbcommon-x11-dev
                  sudo apt-get -y install flex bison gperf
                  sudo apt-get -y install libxcursor-dev libxcomposite-dev libxdamage-dev libxrandr-dev libfontconfig1-dev libpulse-dev libnss3-dev libegl1-mesa-dev nodejs
                  sudo apt-get -y install libgstreamer1.0-dev libgstreamer-plugins-base1.0-dev libgstreamer-plugins-good1.0-dev libgstreamer-plugins-bad1.0-dev
                  sudo apt-get -y install libdrm-dev
                  sudo apt-get -y install libatspi2.0-dev libbluetooth-dev libclang-dev libcups2-dev
                  sudo apt-get -y install libfreetype6-dev
                  sudo apt-get -y install libhunspell-dev libopengl-dev
                  sudo apt-get -y install libts-dev libx11-dev
                  sudo apt-get -y install libxext-dev
                  sudo apt-get -y install libxfixes-dev
                  sudo apt-get -y install libxkbfile-dev libxshmfence-dev
                  sudo apt-get -y install libxshmfence1 llvm
            - uses: ilammy/msvc-dev-cmd@v1
              with:
                  arch: x64
            - name: Windows prerequisites
              if: matrix.os == 'windows-2019'
              run: |
                  $ErrorActionPreference = "Stop"
                  choco install ninja nasm --yes --no-progress
                  choco install ccache --version 3.7.12 --yes --no-progress
                  # Not sure this makes any difference
                  refreshenv
                  "C:\Program Files (x86)\Microsoft Visual Studio\2019\Enterprise\VC\Auxiliary\Build" >> $env:GITHUB_PATH
                  # Chocolatey uses the Windows installer, which doesn't update Path
                  # https://bugzilla.nasm.us/show_bug.cgi?id=3392224
                  "C:\Program Files\NASM" >> $env:GITHUB_PATH

            - name: restore ccache
              id: ccache
              uses: actions/cache@v3
              with:
                  path: ${{ runner.temp }}/ccache
                  # "github.run_id" is unique, which causes the cache to always get
                  # saved at the end of a successful run.
                  key:  ccache-${{ matrix.os }}-${{ github.ref }}-${{ github.run_id }}
                  # As the unique "key" above will never be found in the cache when the
                  # job starts, we need these broader "restore-keys" in order to match
                  # and restore the most recent cache.
                  restore-keys: |
                      ccache-${{ matrix.os }}-${{ github.ref }}-
                      ccache-${{ matrix.os }}-

            - name: configure ccache
              run: |
                  # This must be valid in bash and PowerShell
                  ccache --set-config sloppiness=file_macro,time_macros
                  ccache --set-config cache_dir='${{ runner.temp }}'/ccache
                  ccache --set-config compression=true
                  ccache --set-config max_size=1G

            - name: Windows specific versions
              if: runner.os == 'Windows'
              run: |
                  $ErrorActionPreference = "Stop"
                  nasm --version

            - name: print versions and environment
              run: |
                  # This must be valid in bash and PowerShell
                  ccache --version
                  ccache --show-config
                  clang --version
                  cmake --version
                  gcc --version
                  git --version
                  ninja --version
                  perl --version
                  tar --version
                  echo Environment:
                  printenv

            - name: Ubuntu Pip install
              if: runner.os == 'Linux'
              run: |
                  set -eux -o pipefail
                  python -m venv ${HOME}/venv
                  source ${HOME}/venv/bin/activate
                  python -VV
                  python -m site
                  python -m pip install -U pip
                  echo dumping pre-installed packages
                  python -m pip freeze
                  echo installing pip packages
                  python -m pip install cardinal_pythonlib
                  python -m pip install distro
            - name: Windows Pip install
              if: runner.os == 'Windows'
              run: |
                  $ErrorActionPreference = "Stop"
                  cd "$env:USERPROFILE"
                  python -m venv venv
                  .\venv\Scripts\activate
                  python -VV
                  python -m site
                  python -m pip install -U pip
                  echo "dumping pre-installed packages"
                  python -m pip freeze
                  echo "installing pip packages"
                  python -m pip install cardinal_pythonlib
                  python -m pip install distro
            - name: Ubuntu Build Qt
              if: runner.os == 'Linux'
              run: |
                  set -eux -o pipefail
                  source ${HOME}/venv/bin/activate
<<<<<<< HEAD
                  export CAMCOPS_QT_BASE_DIR=${HOME}/qt_local_build
                  cd ${GITHUB_WORKSPACE}/tablet_qt/tools
                  apt list --installed "libclang*-dev"
                  ./build_qt.py --build_linux_x86_64

            - name: Windows Build Qt
              if: runner.os == 'Windows'
              run: |
                  $ErrorActionPreference = "Stop"
                  cd "$env:USERPROFILE"
                  .\venv\Scripts\activate
                  $env:CAMCOPS_QT_BASE_DIR = "$env:USERPROFILE\qt_local_build"
                  cd "$env:GITHUB_WORKSPACE\tablet_qt\tools"
                  python build_qt.py --build_windows_x86_64

            - name: Cache stats
              # Print ccache utilization statistics, then reset them.
              run: |
                  # This must be valid in bash and PowerShell
                  ccache -s
                  ccache -z
=======
                  export CAMCOPS_QT5_BASE_DIR=${HOME}/qt_local_build
                  cd tablet_qt/tools
                  ./build_qt.py --build_linux_x86_64
>>>>>>> 8e015b09
<|MERGE_RESOLUTION|>--- conflicted
+++ resolved
@@ -157,10 +157,8 @@
               run: |
                   set -eux -o pipefail
                   source ${HOME}/venv/bin/activate
-<<<<<<< HEAD
-                  export CAMCOPS_QT_BASE_DIR=${HOME}/qt_local_build
-                  cd ${GITHUB_WORKSPACE}/tablet_qt/tools
-                  apt list --installed "libclang*-dev"
+                  export CAMCOPS_QT6_BASE_DIR=${HOME}/qt_local_build
+                  cd tablet_qt/tools
                   ./build_qt.py --build_linux_x86_64
 
             - name: Windows Build Qt
@@ -169,7 +167,7 @@
                   $ErrorActionPreference = "Stop"
                   cd "$env:USERPROFILE"
                   .\venv\Scripts\activate
-                  $env:CAMCOPS_QT_BASE_DIR = "$env:USERPROFILE\qt_local_build"
+                  $env:CAMCOPS_QT6_BASE_DIR = "$env:USERPROFILE\qt_local_build"
                   cd "$env:GITHUB_WORKSPACE\tablet_qt\tools"
                   python build_qt.py --build_windows_x86_64
 
@@ -178,9 +176,4 @@
               run: |
                   # This must be valid in bash and PowerShell
                   ccache -s
-                  ccache -z
-=======
-                  export CAMCOPS_QT5_BASE_DIR=${HOME}/qt_local_build
-                  cd tablet_qt/tools
-                  ./build_qt.py --build_linux_x86_64
->>>>>>> 8e015b09
+                  ccache -z