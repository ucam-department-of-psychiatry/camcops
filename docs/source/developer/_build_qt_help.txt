--- conflicted
+++ resolved
@@ -1,15 +1,8 @@
-<<<<<<< HEAD
-usage: build_qt.py [-h] [--show_config_only] [--root_dir ROOT_DIR] [--clean]
-                   [--no_build] [--no_fetch] [--nparallel NPARALLEL] [--force]
-                   [--tee TEE] [--verbose {0,1,2}] [--inherit_os_env]
-                   [--no_inherit_os_env] [--build_all]
-=======
 usage: build_qt.py [-h] [--show_config_only] [--root_dir ROOT_DIR]
                    [--no_build_qt] [--no_fetch] [--nparallel NPARALLEL]
                    [--force] [--force_ffmpeg] [--force_openssl] [--force_qt]
                    [--force_sqlcipher] [--tee TEE] [--verbose {0,1,2}]
                    [--inherit_os_env] [--no_inherit_os_env] [--build_all]
->>>>>>> 7ec8c881
                    [--build_android_x86_32] [--build_android_arm_v7_32]
                    [--build_android_arm_v8_64] [--build_linux_x86_64]
                    [--build_macos_x86_64] [--build_windows_x86_64]
@@ -39,14 +32,7 @@
   --root_dir ROOT_DIR   Root directory for source and builds (default taken
                         from environment variable CAMCOPS_QT6_BASE_DIR if
                         present) (default: /path/to/user/dev/qt_local_build)
-<<<<<<< HEAD
-  --clean               Clean any existing Qt build and install directory.
-                        Normally only useful when diagnosing problems with the
-                        build. (default: False)
-  --no_build            Only run Qt configure, don't build Qt (default: True)
-=======
   --no_build_qt         Only run Qt configure, don't build Qt (default: True)
->>>>>>> 7ec8c881
   --no_fetch            Skip fetching source code (default: True)
   --nparallel NPARALLEL
                         Number of parallel processes to run (default: 8)
