
    # Demonstration Apache config file section for CamCOPS.
<<<<<<< HEAD
    # Created by CamCOPS version 2.3.7 at 2020-01-27T11:20:06.876203+00:00.
=======
    # Created by CamCOPS version 2.3.7 at 2020-02-07T11:33:32.894407+00:00.
>>>>>>> e5708c8f
    #
    # Under Ubuntu, the Apache config will be somewhere in /etc/apache2/
    # Under CentOS, the Apache config will be somewhere in /etc/httpd/
    #
    # This section should go within the <VirtualHost> directive for the secure
    # (SSL, HTTPS) part of the web site.

<VirtualHost *:443>
    # ...

    # =========================================================================
    # CamCOPS
    # =========================================================================
    # Apache operates on the principle that the first match wins. So, if we
    # want to serve CamCOPS but then override some of its URLs to serve static
    # files faster, we define the static stuff first.

        # ---------------------------------------------------------------------
        # 1. Serve static files
        # ---------------------------------------------------------------------
        # a) offer them at the appropriate URL
        # b) provide permission
        # c) disable ProxyPass for static files

        # CHANGE THIS: aim the alias at your own institutional logo.

    Alias /camcops/static/logo_local.png /usr/share/camcops/venv/lib/python3.6/site-packages/camcops_server/static/logo_local.png

        # We move from more specific to less specific aliases; the first match
        # takes precedence. (Apache will warn about conflicting aliases if
        # specified in a wrong, less-to-more-specific, order.)

    Alias /camcops/static/ /usr/share/camcops/venv/lib/python3.6/site-packages/camcops_server/static/

    <Directory /usr/share/camcops/venv/lib/python3.6/site-packages/camcops_server/static>
        Require all granted

        # ... for old Apache versions (e.g. 2.2), use instead:
        # Order allow,deny
        # Allow from all
    </Directory>

        # Don't ProxyPass the static files; we'll serve them via Apache.

    ProxyPassMatch ^/camcops/static/ !

        # ---------------------------------------------------------------------
        # 2. Proxy requests to the CamCOPS web server and back; allow access
        # ---------------------------------------------------------------------
        # ... either via an internal TCP/IP port (e.g. 1024 or higher, and NOT
        #     accessible to users);
        # ... or, better, via a Unix socket, e.g. /run/camcops/camcops.socket
        #
        # NOTES
        #
        # - When you ProxyPass /camcops, you should browse to
        #
        #       https://YOURSITE/camcops
        #
        #   and point your tablet devices to
        #
        #       https://YOURSITE/camcops/database
        #
        # - Don't specify trailing slashes for the ProxyPass and
        #   ProxyPassReverse directives.
        #   If you do, http://host/camcops will fail though
        #              http://host/camcops/ will succeed.
        #
        #   - An alternative fix is to enable mod_rewrite (e.g. sudo a2enmod
        #     rewrite), then add these commands:
        #
        #       RewriteEngine on
        #       RewriteRule ^/camcops$ camcops/ [L,R=301]
        #
        #     which will redirect requests without the trailing slash to a
        #     version with the trailing slash.
        #
        # - Ensure that you put the CORRECT PROTOCOL (http, https) in the rules
        #   below.
        #
        # - For ProxyPass options, see https://httpd.apache.org/docs/2.2/mod/mod_proxy.html#proxypass
        #
        #   - Include "retry=0" to stop Apache disabling the connection for
        #     while on failure.
        #   - Consider adding a "timeout=<seconds>" option if the back-end is
        #     slow and causing timeouts.
        #
        # - CamCOPS MUST BE TOLD about its location and protocol, because that
        #   information is critical for synthesizing URLs, but is stripped out
        #   by the reverse proxy system. There are two ways:
        #
        #   (i)  specifying headers or WSGI environment variables, such as
        #        the HTTP(S) headers X-Forwarded-Proto and X-Script-Name below
        #        (and telling CamCOPS to trust them via its
        #        TRUSTED_PROXY_HEADERS setting);
        #
        #   (ii) specifying other options to "camcops_server", including
        #        PROXY_SCRIPT_NAME, PROXY_URL_SCHEME; see the help for the
        #        CamCOPS config.
        #
        # So:
        #
        # ~~~~~~~~~~~~~~~~~~~~~~~~~~~~~~~~~~~~~~~~~~~~~~~~~~~~~~~~~~~~~~~~~~~~~
        # (a) Reverse proxy
        # ~~~~~~~~~~~~~~~~~~~~~~~~~~~~~~~~~~~~~~~~~~~~~~~~~~~~~~~~~~~~~~~~~~~~~
        #
        # #####################################################################
        # PORT METHOD
        # #####################################################################
        # Note the use of "http" (reflecting the backend), not https (like the
        # front end).

    # ProxyPass /camcops http://127.0.0.1:8000 retry=0 timeout=300
    # ProxyPassReverse /camcops http://127.0.0.1:8000

        # #####################################################################
        # UNIX SOCKET METHOD (Apache 2.4.9 and higher)
        # #####################################################################
        # This requires Apache 2.4.9, and passes after the '|' character a URL
        # that determines the Host: value of the request; see
        # ://httpd.apache.org/docs/trunk/mod/mod_proxy.html#proxypass
        #
        # The general syntax is:
        #
        #   ProxyPass /URL_USER_SEES unix:SOCKETFILE|PROTOCOL://HOST/EXTRA_URL_FOR_BACKEND retry=0
        #
        # Note that:
        #
        #   - the protocol should be http, not https (Apache deals with the
        #     HTTPS part and passes HTTP on)
        #   - the EXTRA_URL_FOR_BACKEND needs to be (a) unique for each
        #     instance or Apache will use a single worker for multiple
        #     instances, and (b) blank for the backend's benefit. Since those
        #     two conflict when there's >1 instance, there's a problem.
        #   - Normally, HOST is given as localhost. It may be that this problem
        #     is solved by using a dummy unique value for HOST:
        #     https://bz.apache.org/bugzilla/show_bug.cgi?id=54101#c1
        #
        # If your Apache version is too old, you will get the error
        #
        #   "AH00526: Syntax error on line 56 of /etc/apache2/sites-enabled/SOMETHING:
        #    ProxyPass URL must be absolute!"
        #
        # If you get this error:
        #
        #   AH01146: Ignoring parameter 'retry=0' for worker 'unix:/tmp/.camcops_gunicorn.sock|https://localhost' because of worker sharing
        #   https://wiki.apache.org/httpd/ListOfErrors
        #
        # ... then your URLs are overlapping and should be redone or sorted;
        # see http://httpd.apache.org/docs/2.4/mod/mod_proxy.html#workers
        #
        # The part that must be unique for each instance, with no part a
        # leading substring of any other, is THIS_BIT in:
        #
        #   ProxyPass /URL_USER_SEES unix:SOCKETFILE|http://localhost/THIS_BIT retry=0
        #
        # If you get an error like this:
        #
        #   AH01144: No protocol handler was valid for the URL /SOMEWHERE. If you are using a DSO version of mod_proxy, make sure the proxy submodules are included in the configuration using LoadModule.
        #
        # Then do this:
        #
        #   sudo a2enmod proxy proxy_http
        #   sudo apache2ctl restart
        #
        # If you get an error like this:
        #
        #   ... [proxy_http:error] [pid 32747] (103)Software caused connection abort: [client 109.151.49.173:56898] AH01102: error reading status line from remote server httpd-UDS:0
        #       [proxy:error] [pid 32747] [client 109.151.49.173:56898] AH00898: Error reading from remote server returned by /camcops_bruhl/webview
        #
        # then check you are specifying http://, not https://, in the ProxyPass
        #
        # Other information sources:
        #
        # - https://emptyhammock.com/projects/info/pyweb/webconfig.html

    ProxyPass /camcops unix:/run/camcops/camcops.socket|http://dummy1 retry=0 timeout=300
    ProxyPassReverse /camcops unix:/run/camcops/camcops.socket|http://dummy1

        # ~~~~~~~~~~~~~~~~~~~~~~~~~~~~~~~~~~~~~~~~~~~~~~~~~~~~~~~~~~~~~~~~~~~~~
        # (b) Allow proxy over SSL.
        # ~~~~~~~~~~~~~~~~~~~~~~~~~~~~~~~~~~~~~~~~~~~~~~~~~~~~~~~~~~~~~~~~~~~~~
        # Without this, you will get errors like:
        #   ... SSL Proxy requested for wombat:443 but not enabled [Hint: SSLProxyEngine]
        #   ... failed to enable ssl support for 0.0.0.0:0 (httpd-UDS)

    SSLProxyEngine on

    <Location /camcops>

            # ~~~~~~~~~~~~~~~~~~~~~~~~~~~~~~~~~~~~~~~~~~~~~~~~~~~~~~~~~~~~~~~~~
            # (c) Allow access
            # ~~~~~~~~~~~~~~~~~~~~~~~~~~~~~~~~~~~~~~~~~~~~~~~~~~~~~~~~~~~~~~~~~

        Require all granted

        # ... for old Apache version (e.g. 2.2), use instead:
        # Order allow,deny
        # Allow from all

            # ~~~~~~~~~~~~~~~~~~~~~~~~~~~~~~~~~~~~~~~~~~~~~~~~~~~~~~~~~~~~~~~~~
            # (d) Tell the proxied application that we are using HTTPS, and
            #     where the application is installed
            # ~~~~~~~~~~~~~~~~~~~~~~~~~~~~~~~~~~~~~~~~~~~~~~~~~~~~~~~~~~~~~~~~~
            #     ... https://stackoverflow.com/questions/16042647
            #
            # EITHER enable mod_headers (e.g. "sudo a2enmod headers") and set:

        RequestHeader set X-Forwarded-Proto https
        RequestHeader set X-Script-Name /camcops

            # and call CamCOPS like:
            #
            # camcops serve_gunicorn \
            #       --config SOMECONFIG \
            #       --trusted_proxy_headers \
            #           HTTP_X_FORWARDED_HOST \
            #           HTTP_X_FORWARDED_SERVER \
            #           HTTP_X_FORWARDED_PORT \
            #           HTTP_X_FORWARDED_PROTO \
            #           HTTP_X_SCRIPT_NAME
            #
            # (X-Forwarded-For, X-Forwarded-Host, and X-Forwarded-Server are
            # supplied by Apache automatically)
            #
            # ... OR specify those options by hand in the CamCOPS command.

    </Location>

        # ---------------------------------------------------------------------
        # 3. For additional CamCOPS instances
        # ---------------------------------------------------------------------
        # (a) duplicate section 1 above, editing the base URL and CamCOPS
        #     connection (socket/port);
        # (b) you will also need to create an additional CamCOPS instance,
        #     as above;
        # (c) add additional static aliases (in section 2 above).
        #
        # HOWEVER, consider adding more CamCOPS groups, rather than creating
        # additional instances; the former are *much* easier to administer!

    #==========================================================================
    # SSL security (for HTTPS)
    #==========================================================================

        # You will also need to install your SSL certificate; see the
        # instructions that came with it. You get a certificate by creating a
        # certificate signing request (CSR). You enter some details about your
        # site, and a software tool makes (1) a private key, which you keep
        # utterly private, and (2) a CSR, which you send to a Certificate
        # Authority (CA) for signing. They send back a signed certificate, and
        # a chain of certificates leading from yours to a trusted root CA.
        #
        # You can create your own (a 'snake-oil' certificate), but your tablets
        # and browsers will not trust it, so this is a bad idea.
        #
        # Once you have your certificate: edit and uncomment these lines:

    # SSLEngine on

    # SSLCertificateKeyFile /etc/ssl/private/my.private.key

        # ... a private file that you made before creating the certificate
        # request, and NEVER GAVE TO ANYBODY, and NEVER WILL (or your
        # security is broken and you need a new certificate).

    # SSLCertificateFile /etc/ssl/certs/my.public.cert

        # ... signed and supplied to you by the certificate authority (CA),
        # from the public certificate you sent to them.

    # SSLCertificateChainFile /etc/ssl/certs/my-institution.ca-bundle

        # ... made from additional certificates in a chain, supplied to you by
        # the CA. For example, mine is univcam.ca-bundle, made with the
        # command:
        #
        # cat TERENASSLCA.crt UTNAddTrustServer_CA.crt AddTrustExternalCARoot.crt > univcam.ca-bundle

</VirtualHost>

    <|MERGE_RESOLUTION|>--- conflicted
+++ resolved
@@ -1,10 +1,6 @@
 
     # Demonstration Apache config file section for CamCOPS.
-<<<<<<< HEAD
-    # Created by CamCOPS version 2.3.7 at 2020-01-27T11:20:06.876203+00:00.
-=======
     # Created by CamCOPS version 2.3.7 at 2020-02-07T11:33:32.894407+00:00.
->>>>>>> e5708c8f
     #
     # Under Ubuntu, the Apache config will be somewhere in /etc/apache2/
     # Under CentOS, the Apache config will be somewhere in /etc/httpd/
@@ -284,6 +280,4 @@
         #
         # cat TERENASSLCA.crt UTNAddTrustServer_CA.crt AddTrustExternalCARoot.crt > univcam.ca-bundle
 
-</VirtualHost>
-
-    +</VirtualHost>