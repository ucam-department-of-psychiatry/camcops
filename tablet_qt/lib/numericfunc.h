--- conflicted
+++ resolved
@@ -313,7 +313,6 @@
     Tricky! No proper way to do it just by looking at the first n digits of
     the boundaries:
 
-<<<<<<< HEAD
         b = bottom
         t = top
         bs = bottom_start
@@ -342,33 +341,6 @@
     100  30000  10  30  5_: 0-9 OK (e.g. 500-599)
 
     70   300    7   3   0-3, 7-9 OK
-=======
-    +- bottom   +_ bottom_start
-    |           |   +- top_start
-    |           |   |
-    b   top     bs  ts  possibilities   description
-
-    10  30      1   3   1-3 yes         >= bottom_start && <= top_start
-                        4-9 no          > top_start (3)
-
-    30  100     3   1   1 yes           >= bottom_start || <= top_start
-                        2 no            < bottom_start (3) && > top_start (1)
-                        3-9 yes         >= bottom_start || <= top_start
-
-    20  30      2   3   1 no            < bottom_start (2)
-                        2-3 yes         >= bottom_start && <= top_start
-                        4-9 no          > top_start (3)
-
-    30  100     30  10  3_: 0-9 yes     >= bs (30) || <= ts (10)
-                        1_: 0 yes       >= bs (30) || <= ts (10)
-                        1-9 no          > top_start
-
-    But then:
-
-    100 30000   10  30  5_: 0-9 OK (e.g. 500-599)
-
-    70  300     7   3   0-3, 7-9 OK
->>>>>>> 5bef0155
     */
 
     // 1. If "number" is negative and "bottom" is zero or positive, then
@@ -511,13 +483,6 @@
 
     // Try to extend, making the number as large as possible.
     const T type_dummy = 0;
-<<<<<<< HEAD
-    const T i = localeStrToNumber(s, ok, locale, type_dummy);
-        // ... NB: ok modified
-    if (!ok) {  // Not an integer.
-#ifdef NUMERICFUNC_DEBUG_VALIDATOR
-        qDebug() << Q_FUNC_INFO << "not an integer -> Invalid";
-=======
     QString str_number;
     str_number.setNum(pos_number);
     const QString extension_digit = "9";  // make the largest possible number
@@ -526,7 +491,6 @@
         << Q_FUNC_INFO << "; pos_number = " << pos_number
         << ", pos_bottom = " << pos_bottom
         << ", n_extra = " << n_extra_digits;
->>>>>>> 5bef0155
 #endif
     for (int i = 0; i < n_extra_digits; ++i) {
         str_number += extension_digit;
