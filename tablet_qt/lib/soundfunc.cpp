/*
    Copyright (C) 2012, University of Cambridge, Department of Psychiatry.
    Created by Rudolf Cardinal (rnc1001@cam.ac.uk).

    This file is part of CamCOPS.

    CamCOPS is free software: you can redistribute it and/or modify
    it under the terms of the GNU General Public License as published by
    the Free Software Foundation, either version 3 of the License, or
    (at your option) any later version.

    CamCOPS is distributed in the hope that it will be useful,
    but WITHOUT ANY WARRANTY; without even the implied warranty of
    MERCHANTABILITY or FITNESS FOR A PARTICULAR PURPOSE. See the
    GNU General Public License for more details.

    You should have received a copy of the GNU General Public License
    along with CamCOPS. If not, see <https://www.gnu.org/licenses/>.
*/

#include "soundfunc.h"
#include <QAudioDevice>
#include <QAudioOutput>
#include <QDebug>
#include <QMediaDevices>
#include <QObject>
#include <QMediaPlayer>
#include "maths/mathfunc.h"

namespace soundfunc {

const QString UNABLE_TO_CREATE_MEDIA_PLAYER("Unable");


void makeMediaPlayer(QSharedPointer<QMediaPlayer>& player)
{
    // qDebug() << "Default QMediaPlayer() flags: " << static_cast<int>(QMediaPlayer::Flags());
    // default "flags" argument to QMediaPlayer() is 0, i.e. no flags set.

    qDebug() << "About to call QMediaPlayer()...";
    player = QSharedPointer<QMediaPlayer>(new QMediaPlayer(),
                                          &QObject::deleteLater);
    auto audio_output = new QAudioOutput();
    audio_output->setDevice(QMediaDevices::defaultAudioOutput());
    player->setAudioOutput(audio_output);
<<<<<<< HEAD
    // http://doc.qt.io/qt-5/qsharedpointer.html
=======
    // https://doc.qt.io/qt-6.5/qsharedpointer.html
>>>>>>> 7ec8c881
    // Failing to use deleteLater() can cause crashes, as there may be
    // outstanding events relating to this object.
    // ... but it's not enough; see finishMediaPlayer().
    qDebug() << "... QMediaPlayer() has returned.";

    /*

    Near-crash; very long pause 2019-09-06. Looks like it relates to GStreamer:

        1   ??                                                                                                                                                                                                                                                   0x7ffff7bcefd7
        2   ??                                                                                                                                                                                                                                                   0x7ffff7bcfba8
        3   ??                                                                                                                                                                                                                                                   0x7ffff7bcfbda
        4   g_type_add_interface_static                                                                                                                                                                                                                          0x7ffff7bd10d6
        5   gst_bin_get_type                                                                                                                                                                                                                                     0x7ffff6d009b0
        6   ??                                                                                                                                                                                                                                                   0x7ffff6cf74fc
        7   g_option_context_parse                                                                                                                                                                                                                               0x7ffff13a58a8
        8   gst_init_check                                                                                                                                                                                                                                       0x7ffff6cf84cf
        9   gst_init                                                                                                                                                                                                                                             0x7ffff6cf8524
        10  QGstreamerPlayerServicePlugin::create(QString const&)                                                                                                                                                                                                0x555555f98cd2
        11  QPluginServiceProvider::requestService(QByteArray const&, QMediaServiceProviderHint const&)                                                                                                                                                          0x555556581e9e
        12  QMediaPlayer::QMediaPlayer(QObject *, QFlags<QMediaPlayer::Flag>)                                                                                                                                                                                    0x5555565aed69
        13  soundfunc::makeMediaPlayer                                                                                                                                                                                      soundfunc.cpp                    31  0x5555558a5214
        14  CardinalExpectationDetection::startTask                                                                                                                                                                         cardinalexpectationdetection.cpp 770 0x555555adbc7b
        ... <More>

    or

        1  sched_yield                                                                                                                                                                                                     syscall-template.S               78  0x7ffff0613e57
        2  ??                                                                                                                                                                                                                                                   0x7fffc78841b9
        3  ??                                                                                                                                                                                                                                                   0x7fffc78708e0
        4  ??                                                                                                                                                                                                                                                   0x7fffc75db94f
        5  ??                                                                                                                                                                                                                                                   0x7fffc75d0f00
        6  vaTerminate                                                                                                                                                                                                                                          0x7fffccb2f542
        7  ??                                                                                                                                                                                                                                                   0x7fffcd7ec3ad
        8  g_object_unref                                                                                                                                                                                                                                       0x7ffff6a8a012
        9  gst_object_replace                                                                                                                                                                                                                                   0x7ffff6cf9a10
        10 ??                                                                                                                                                                                                                                                   0x7fffcd7c17a3
        11 ??                                                                                                                                                                                                                                                   0x7fffcd7cc16b
        12 ??                                                                                                                                                                                                                                                   0x7ffff7269f11
        13 gst_element_change_state                                                                                                                                                                                                                             0x7ffff6d26d5e
        14 ??                                                                                                                                                                                                                                                   0x7ffff6d27499
        15 QGstreamerVideoOverlay::QGstreamerVideoOverlay(QObject *, QByteArray const&)                                                                                                                                                                         0x555555faef15
        16 QGstreamerVideoWidgetControl::QGstreamerVideoWidgetControl(QObject *, QByteArray const&)                                                                                                                                                             0x555555fb9c55
        17 QGstreamerPlayerService::QGstreamerPlayerService(QObject *)                                                                                                                                                                                          0x555555f991c5
        18 QGstreamerPlayerServicePlugin::create(QString const&)                                                                                                                                                                                                0x555555f98d01
        19 QPluginServiceProvider::requestService(QByteArray const&, QMediaServiceProviderHint const&)                                                                                                                                                          0x55555658206e
        20 QMediaPlayer::QMediaPlayer(QObject *, QFlags<QMediaPlayer::Flag>)                                                                                                                                                                                    0x5555565aef39
        21 soundfunc::makeMediaPlayer                                                                                                                                                                                      soundfunc.cpp                    31  0x5555558a5199
        22 CardinalExpectationDetection::startTask                                                                                                                                                                         cardinalexpectationdetection.cpp 760 0x555555adb996
        ... <More>

    This is potentially related to
    https://github.com/OpenBoard-org/OpenBoard/issues/4. On shrike:

        $ gst-inspect-1.0 --version

        gst-inspect-1.0 version 1.14.5
        GStreamer 1.14.5
        https://launchpad.net/distros/ubuntu/+source/gstreamer1.0

    */
}


void finishMediaPlayer(const QSharedPointer<QMediaPlayer>& player)
{
    // The following seems to prevent a crash (even with deleteLater set up by
    // the QSharedPointer<QMediaPlayer>(new ...) call) whereby ongoing events
    // try to go to a non-existing QMediaPlayer.
    // Looks like this is not an uncommon problem:
    //  https://www.google.com/?ion=1&espv=2#q=delete%20qmediaplayer%20crash
    // The crash comes from QMetaObject, from the Qt event loop.

    if (player) {
        player->stop();
    }
}


void setVolume(const QSharedPointer<QMediaPlayer>& player,
               const int volume_percent)
{
    const qreal volume_proportion = mathfunc::intPercentToProportion(volume_percent);
    setVolume(player, volume_proportion);
}


void setVolume(const QSharedPointer<QMediaPlayer>& player,
               const double volume_proportion)
{
    player->audioOutput()->setVolume(volume_proportion);
}


}  // namespace soundfunc<|MERGE_RESOLUTION|>--- conflicted
+++ resolved
@@ -43,11 +43,7 @@
     auto audio_output = new QAudioOutput();
     audio_output->setDevice(QMediaDevices::defaultAudioOutput());
     player->setAudioOutput(audio_output);
-<<<<<<< HEAD
-    // http://doc.qt.io/qt-5/qsharedpointer.html
-=======
     // https://doc.qt.io/qt-6.5/qsharedpointer.html
->>>>>>> 7ec8c881
     // Failing to use deleteLater() can cause crashes, as there may be
     // outstanding events relating to this object.
     // ... but it's not enough; see finishMediaPlayer().
