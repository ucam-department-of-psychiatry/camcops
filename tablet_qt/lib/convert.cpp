/*
    Copyright (C) 2012, University of Cambridge, Department of Psychiatry.
    Created by Rudolf Cardinal (rnc1001@cam.ac.uk).

    This file is part of CamCOPS.

    CamCOPS is free software: you can redistribute it and/or modify
    it under the terms of the GNU General Public License as published by
    the Free Software Foundation, either version 3 of the License, or
    (at your option) any later version.

    CamCOPS is distributed in the hope that it will be useful,
    but WITHOUT ANY WARRANTY; without even the implied warranty of
    MERCHANTABILITY or FITNESS FOR A PARTICULAR PURPOSE. See the
    GNU General Public License for more details.

    You should have received a copy of the GNU General Public License
    along with CamCOPS. If not, see <https://www.gnu.org/licenses/>.
*/

// #define DEBUG_UNIT_CONVERSION
// #define DEBUG_IMAGE_CONVERSION_TIMES

#include "convert.h"
#include <cmath>
#include <QBuffer>
#include <QByteArray>
#include <QChar>
#include <QDate>
#include <QDateTime>
#include <QDebug>
#include <QImage>
#include <QJsonArray>
#include <QJsonDocument>
#include <QMetaType>
#include <QRegularExpression>
#include <QtMath>
#include <QUrl>
#include "common/preprocessor_aid.h"
#include "common/uiconst.h"
#include "lib/datetime.h"
#include "lib/errorfunc.h"
#include "lib/stringfunc.h"
#include "maths/floatingpoint.h"
#include "maths/mathfunc.h"
#include "whisker/whiskerconnectionstate.h"
#include "whisker/whiskerinboundmessage.h"
#include "whisker/whiskeroutboundcommand.h"

namespace convert {

// ============================================================================
// Constants used in several places internally
// ============================================================================

const QChar BACKSLASH('\\');
const QChar COMMA(',');
const QChar CR('\r');  // carriage return
const QChar DQUOTE('"');  // double quote
const QChar NL('\n');  // newline
const QChar QMARK('?');
const QChar SPACE(' ');
const QChar SQUOTE('\'');  // single quote
const QChar TAB('\t');
const QChar ZERO('0');

const ushort UNICODE_BACKSLASH = BACKSLASH.unicode();
const ushort UNICODE_COMMA = COMMA.unicode();
const ushort UNICODE_CR = CR.unicode();
const ushort UNICODE_DQUOTE = DQUOTE.unicode();
const ushort UNICODE_NL = NL.unicode();
const ushort UNICODE_SPACE = SPACE.unicode();
const ushort UNICODE_TAB = TAB.unicode();
// const ushort UNICODE_ZERO = ZERO.unicode();

// ============================================================================
// SQL literals
// ============================================================================

const QString NULL_STR(QStringLiteral("NULL"));

const QString RECORD_RE_STR(QStringLiteral(R"(^([\S]+?):\s*([\s\S]*))"));
// double-backslashes for C++ escaping, or C++ raw string R"(...)"
// \s whitespace, \S non-whitespace
// ? makes the + lazy, not greedy
// ... thus: (lazy-non-whitespace) : whitespace (anything)
const QRegularExpression RECORD_RE(RECORD_RE_STR);


QString escapeNewlines(QString raw)
{
    // Raw string literal, from C++ 11 (note the parentheses):
    // http://en.cppreference.com/w/cpp/language/string_literal
    raw.replace(QStringLiteral(R"(\)"), QStringLiteral(R"(\\)"));  // escape backslashes
    raw.replace(QStringLiteral("\n"), QStringLiteral(R"(\n)"));  // escape LF (\n) to "\n" two-char literal
    raw.replace(QStringLiteral("\r"), QStringLiteral(R"(\r)"));  // escape CR (\r) to "\r" two-char literal
    return raw;
}


QString unescapeNewlines(const QString& escaped)
{
    if (escaped.isEmpty()) {
        return escaped;
    }
    QString result;
    bool in_escape = false;
    const int n = escaped.length();
    for (int i = 0; i < n; ++i) {
        const QChar c = escaped.at(i);
        if (in_escape) {
            // Can't use switch statement with a QChar
            if (c == 'r') {
                result += QStringLiteral("\r");
            } else if (c == 'n') {
                result += QStringLiteral("\n");
            } else {
                result += c;
            }
            in_escape = false;
        } else {
            if (c == BACKSLASH) {
                in_escape = true;
            } else {
                result += c;
            }
        }
    }
    return result;
}


QString sqlQuoteString(QString raw)
{
    // In: my name's Bob
    // Out: 'my name''s Bob'
    raw.replace(QStringLiteral("'"), QStringLiteral("''"));
    return QString(QStringLiteral("'%1'")).arg(raw);
}


QString sqlDequoteString(const QString& quoted)
{
    // In: 'my name''s Bob'
    // Out: my name's Bob

    // Strip off outside quotes:
    const int n = quoted.length();
    if (n < 2 || quoted.at(0) != SQUOTE || quoted.at(n - 1) != SQUOTE) {
        // Wrong format
        return QString();
    }
    QString raw = quoted.mid(1, n - 2);
    // De-escape quotes:
    raw.replace(QStringLiteral("''"), QStringLiteral("'"));
    return raw;
}


QString blobToQuotedBase64(const QByteArray& blob)
{
    // Returns in the format: 64'...'
    return QString(QStringLiteral("64'%1'")).arg(QString(blob.toBase64()));
}


QByteArray quotedBase64ToBlob(const QString& quoted)
{
    // Reverses blobToQuotedBase64()
    const int n = quoted.length();
    if (n < 4
            || !quoted.startsWith(QStringLiteral("64'"))
            || !quoted.endsWith(SQUOTE)) {
        // Wrong format
        return QByteArray();
    }
    const QString b64data = quoted.mid(3, n - 4);
    return QByteArray::fromBase64(b64data.toLocal8Bit());
}


QString padHexTwo(const QString& input)
{
    return input.length() == 1 ? QString(QStringLiteral("0")) + input : input;
}


QString blobToQuotedHex(const QByteArray& blob)
{
    // Returns in the format: X'01FF76A8'
    // Since Qt is magic:
    return QString(QStringLiteral("X'%1'")).arg(QString(blob.toHex()));
}


QByteArray quotedHexToBlob(const QString& hex)
{
    // Reverses blobToQuotedHex()
    const int n = hex.length();
    if (n < 3
            || !hex.startsWith(QStringLiteral("X'"))
            || !hex.endsWith(SQUOTE)) {
        // Wrong format
        return QByteArray();
    }
    const QString hexdata = hex.mid(2, n - 3);
    return QByteArray::fromHex(hexdata.toLocal8Bit());
}


QString toSqlLiteral(const QVariant& value)
{
    if (value.isNull()) {
        return NULL_STR;
    }
    const int variant_type = value.typeId();
    QString retval;
    switch (variant_type) {
    // Integer types
    case QMetaType::Int:
        retval.setNum(value.toInt());
        return retval;
    case QMetaType::LongLong:
        retval.setNum(value.toLongLong());
        return retval;
    case QMetaType::UInt:
        retval.setNum(value.toUInt());
        return retval;
    case QMetaType::ULongLong:
        retval.setNum(value.toULongLong());
        return retval;

    // Boolean
    case QMetaType::Bool:
        retval.setNum(value.toInt());  // boolean to integer
        return retval;

    // Floating-point:
    case QMetaType::Double:
        retval.setNum(value.toDouble());
        return retval;

    // String
    case QMetaType::QChar:
    case QMetaType::QString:
        return sqlQuoteString(escapeNewlines(value.toString()));
    case QMetaType::QStringList:
        return sqlQuoteString(qStringListToCsvString(value.toStringList()));

    // Dates, times
<<<<<<< HEAD
    case QMetaType::QDate:
        return QString(QStringLiteral("'%1'"))
                .arg(value.toDate().toString(QStringLiteral("yyyy-MM-dd")));
    case QMetaType::QDateTime:
        return QString(QStringLiteral("'%1'"))
                .arg(datetime::datetimeToIsoMs(value.toDateTime()));
    case QMetaType::QTime:
=======
    case QVariant::Date:
        return QString(QStringLiteral("'%1'"))
                .arg(value.toDate().toString(QStringLiteral("yyyy-MM-dd")));
    case QVariant::DateTime:
        return QString(QStringLiteral("'%1'"))
                .arg(datetime::datetimeToIsoMs(value.toDateTime()));
    case QVariant::Time:
>>>>>>> af3403b6
        return QString(QStringLiteral("'%1'"))
                .arg(value.toTime().toString(QStringLiteral("HH:mm:ss")));

    // BLOB types
    case QMetaType::QByteArray:
        // Base 64 is more efficient for network transmission than hex.
        return blobToQuotedBase64(value.toByteArray());

    // Other
<<<<<<< HEAD
    case QMetaType::UnknownType:
=======
    case QVariant::Invalid:
>>>>>>> af3403b6
        errorfunc::fatalError(QStringLiteral("toSqlLiteral: Invalid field type"));
#ifdef COMPILER_WANTS_RETURN_AFTER_NORETURN
        // We'll never get here, but to stop compilers complaining:
        return NULL_STR;
#endif

    default:
        if (value.typeId() == TYPE_ID_QVECTOR_INT) {
            QVector<int> intvec = qVariantToIntVector(value);
            return sqlQuoteString(numericVectorToCsvString(intvec));
        }
        errorfunc::fatalError(QStringLiteral("toSqlLiteral: Unknown user type"));
#ifdef COMPILER_WANTS_RETURN_AFTER_NORETURN
        // We'll never get here, but to stop compilers complaining:
        return NULL_STR;
#endif

<<<<<<< HEAD
=======
    default:
        errorfunc::fatalError(
            QString(QStringLiteral("toSqlLiteral: Unknown user type: %1"))
                .arg(variant_type)
        );
>>>>>>> af3403b6
#ifdef COMPILER_WANTS_RETURN_AFTER_NORETURN
        // We'll never get here, but to stop compilers complaining:
        return NULL_STR;
#endif
    }
}


QVariant fromSqlLiteral(const QString& literal)
{
    if (literal.isEmpty() ||
            literal.compare(NULL_STR, Qt::CaseInsensitive) == 0) {
        // NULL
        return QVariant();
    }

    const int n = literal.length();

    if (n >= 4
            && literal.startsWith(QStringLiteral("64'"))
            && literal.endsWith(SQUOTE)) {
        // Base 64-encoded BLOB
        // Waste of time doing a more sophisticated (e.g. regex) check. If it
        // passes this test, it's *claiming* to be a base-64 BLOB, and we're
        // not going to decode it as anything else, even if it's duff.
        return quotedBase64ToBlob(literal);
    }

    if (n >= 3
            && literal.startsWith(QStringLiteral("X'"))
            && literal.endsWith(SQUOTE)) {
        // Hex-encoded BLOB
        return quotedHexToBlob(literal);
    }

    if (n >= 2 && literal.startsWith(SQUOTE) && literal.endsWith(SQUOTE)) {
        // String, date, or time... we will let autoconversion take care of
        // dates/times given as sensible string literals.
        return unescapeNewlines(sqlDequoteString(literal));
    }

    // Numeric
    if (literal.contains(QStringLiteral("."))) {
        return literal.toDouble();
    }

    return literal.toInt();
}


QVector<QVariant> csvSqlLiteralsToValues(const QString& csv)
{
    // In: 34, NULL, 'a string''s test, with commas', X'0FB2AA', 64'c3VyZS4='
    // Out: split by commas, dealing with quotes appropriately
    QVector<QVariant> values;
    const int n = csv.length();
    bool in_quotes = false;
    int startpos = 0;
    int pos = 0;
    while (pos < n) {
        const QChar at_pos = csv.at(pos);
        if (!in_quotes) {
            if (at_pos == COMMA) {
                // end of chunk
                const QString chunk = csv.mid(startpos, pos - startpos).trimmed();
                // ... will not include csv[pos]
                startpos = pos + 1;  // one beyond the comma

                // ------------------------------------------------------------
                // SQL literal processing here: more memory-efficient (e.g.
                // with BLOBs) to process here rather than returning large
                // string intermediates unnecessarily to a calling function
                // that does the next step.
                // ------------------------------------------------------------
                values.append(fromSqlLiteral(chunk));

            } else if (at_pos == SQUOTE) {
                // start of quote
                in_quotes = true;
            }

        } else {
            if (at_pos == SQUOTE && pos < n - 1 && csv.at(pos + 1) == SQUOTE) {
                // double quote, '', is an escaped quote, not end of quote
                pos += 1;  // skip one more than we otherwise would
            } else if (at_pos == SQUOTE) {
                // end of quote
                in_quotes = false;
            }
        }

        pos += 1;
    }
    // Last chunk
    const QString chunk = csv.mid(startpos, n - startpos).trimmed();
    // ------------------------------------------------------------------------
    // More SQL literal processing here
    // ------------------------------------------------------------------------
    values.append(fromSqlLiteral(chunk));
    return values;
}


QString valuesToCsvSqlLiterals(const QVector<QVariant>& values)
{
    QStringList literals;
    literals.reserve(values.size());
    for (const QVariant& value : values) {
        literals.append(toSqlLiteral(value));
    }
    return literals.join(COMMA);
}


// ============================================================================
// C++ literals
// ============================================================================

const int BASE_OCTAL = 8;
const int OCTAL_NUM_DIGITS = 3;
const int BASE_HEX = 16;
const int HEX_NUM_DIGITS = 2;

#define ENCODE_LOW_VALUES_AS_HEX

QString stringToUnquotedCppLiteral(const QString& raw)
{
    // https://stackoverflow.com/questions/10220401
    QString escaped;
    for (QChar c : raw) {
        const ushort u = c.unicode();
        if (u == UNICODE_NL) {
            escaped += QStringLiteral(R"(\n)");
        } else if (u == UNICODE_CR) {
            escaped += QStringLiteral(R"(\r)");
        } else if (u == UNICODE_TAB) {
            escaped += QStringLiteral(R"(\t)");
        } else if (u == UNICODE_BACKSLASH) {
            escaped += QStringLiteral(R"(\\)");
        } else if (u == UNICODE_DQUOTE) {
            escaped += QStringLiteral(R"(\")");
        } else if (u < UNICODE_SPACE) {
#ifdef ENCODE_LOW_VALUES_AS_HEX
            const QString hex = QString(QStringLiteral("\\x%1"))
                    .arg(u, HEX_NUM_DIGITS, BASE_HEX, ZERO);
            // ... number, fieldwidth (+ right align, - left align), base, fillchar
            escaped += hex;
#else
            const QString octal = QString(QStringLiteral("\\%1"))
                    .arg(u, OCTAL_NUM_DIGITS, BASE_OCTAL, ZERO);
            // ... number, fieldwidth (+ right align, - left align), base, fillchar
            escaped += octal;
#endif
        } else {
            escaped += c;
        }
    }
    return escaped;
}


QString stringToCppLiteral(const QString& raw)
{
    return DQUOTE + stringToUnquotedCppLiteral(raw) + DQUOTE;
}


QString unquotedCppLiteralToString(const QString& escaped)
{
    // reverses stringToUnquotedCppLiteral()
    QString raw;
    QString escape_digits;
    bool in_escape = false;
    bool in_octal = false;
    bool in_hex = false;
    for (QChar c : escaped) {
        ushort u = c.unicode();
        if (in_escape) {
            // Currently in escape sequence:

            if (in_octal) {
                bool ok = c.isDigit();
                if (ok) {
                    escape_digits.append(c);
                    // Octal numbers have a fixed number of digits.
                    if (escape_digits.length() >= OCTAL_NUM_DIGITS) {
                        ushort code = escape_digits.toUShort(&ok, BASE_OCTAL);
                        if (ok) {
                            // our octal code has finished
                            raw += QChar(code);
                            in_escape = false;
                        }
                    }
                }
                if (!ok) {
                    qWarning() << Q_FUNC_INFO << "Bad octal in:" << escaped;
                    in_escape = false;
                }
                // otherwise, in_escape remains true
            } else if (in_hex) {
                bool ok = c.isDigit() || (c.toUpper() >= 'A' && c.toUpper() <= 'F');
                if (ok) {
                    escape_digits += c;
                    if (escape_digits.length() >= HEX_NUM_DIGITS) {
                        ushort code = escape_digits.toUShort(&ok, BASE_HEX);
                        if (ok) {
                            raw += QChar(code);
                            in_escape = false;
                        }
                    }
                }
            } else if (c.isDigit()) {
                // An octal escape sequence is \nnn
                in_octal = true;
                escape_digits = c;
                // in_escape remains true
            } else if (c == 'x') {
                // A hex sequence is \xnn
                in_hex = true;
                escape_digits = QString();
            } else {
                // All the following are two-character escape sequences
                if (c == 'n') {
                    raw += NL;
                } else if (c == 'r') {
                    raw += CR;
                } else if (c == 't') {
                    raw += TAB;
                } else if (c == BACKSLASH) {
                    raw += BACKSLASH;
                } else if (c == DQUOTE) {
                    raw += DQUOTE;
                } else {
                    qWarning() << Q_FUNC_INFO << "Unknown escape code:" << c;
                }
                in_escape = false;
            }

        } else {
            // Not currently in escape sequence:

            if (u == UNICODE_BACKSLASH) {
                in_escape = true;
                in_octal = false;
                in_hex = false;
                escape_digits = QString();
            } else {
                raw += c;
            }
        }
    }
    return raw;
}


QString cppLiteralToString(const QString& escaped)
{
    // reverses stringToCppLiteral()
    const int len = escaped.length();
    if (len >= 2 && escaped.at(0) == DQUOTE && escaped.at(len - 1) == DQUOTE) {
        // quoted string
        return unquotedCppLiteralToString(escaped.mid(1, len - 2));
    }
    return unquotedCppLiteralToString(escaped);
}


// ============================================================================
// Images
// ============================================================================

QByteArray imageToByteArray(const QImage& image, const char* format)
{
    // I thought passing a QImage to a QVariant-accepting function would lead
    // to autoconversion via
    //     http://doc.qt.io/qt-5/qimage.html#operator-QVariant
    // ... but it doesn't.
    // So: http://stackoverflow.com/questions/27343576
#ifdef DEBUG_IMAGE_CONVERSION_TIMES
    qDebug() << "imageToByteArray(): starting...";
#endif
    QByteArray arr;
    QBuffer buffer(&arr);
    buffer.open(QIODevice::WriteOnly);
    image.save(&buffer, format);
#ifdef DEBUG_IMAGE_CONVERSION_TIMES
    qDebug().nospace().noquote() << "imageToByteArray(): ... done ("
                                 << prettySize(buffer.size()) << ")";
#endif
    return arr;

    // This function is SLOW for large pictures.
    // Still, not hugely important, and fixes are complex (e.g. offloading it
    // to another thread +/- storing QImage objects in QVariant for database
    // storage and converting them to QByteArray etc. at the time of database
    // access).

    // This does not work:
    // QDataStream stream(&arr, QIODevice::WriteOnly);
    // stream << image;
}


QVariant imageToVariant(const QImage& image, const char* format)
{
    return QVariant(imageToByteArray(image, format));
}


QImage byteArrayToImage(const QByteArray& array, bool* successful,
                        const char* format)
{
    QImage image;
#ifdef DEBUG_IMAGE_CONVERSION_TIMES
    qDebug() << "byteArrayToImage(): starting...";
#endif
    const bool success = image.loadFromData(array, format);
    // When format is not specified, QImage tries to work it out from the data.
#ifdef DEBUG_IMAGE_CONVERSION_TIMES
    qDebug().nospace().noquote() << "byteArrayToImage(): ... done ("
                                 << prettySize(array.size()) << ")";
#endif
    if (!success) {
        qWarning() << Q_FUNC_INFO << "Failed to convert to image";
    }
    if (successful) {
        *successful = success;
    }
    return image;
}


int convertLengthByDpi(const int old_length,
                       const qreal to_dpi,
                       const qreal from_dpi)
{
    // For example: 48 pixels (old_length) on a 96 dpi monitor (from_dpi)
    // should become 96 pixels on a 192-dpi screen
    if (qFuzzyCompare(to_dpi, from_dpi)) {
        return old_length;
    }
    return qRound(old_length * to_dpi / from_dpi);
}


int convertLengthByLogicalDpiX(const int old_length)
{
    return convertLengthByDpi(old_length,
                              uiconst::g_logical_dpi.x, uiconst::DEFAULT_DPI.x);
}


int convertLengthByLogicalDpiY(const int old_length)
{
    return convertLengthByDpi(old_length,
                              uiconst::g_logical_dpi.y, uiconst::DEFAULT_DPI.y);
}


QSize convertSizeByDpi(const QSize& old_size,
                       const Dpi& to_dpi,
                       const Dpi& from_dpi)
{
    if (!old_size.isValid()) {
        return old_size;
    }
    return QSize(convertLengthByDpi(old_size.width(), to_dpi.x, from_dpi.x),
                 convertLengthByDpi(old_size.height(), to_dpi.y, from_dpi.y));
}


QSize convertSizeByLogicalDpi(const QSize& old_size)
{
    return convertSizeByDpi(old_size,
                            uiconst::g_logical_dpi, uiconst::DEFAULT_DPI);
}


int convertCmToPx(const qreal cm, const qreal dpi)
{
    const qreal inches = cm / CM_PER_INCH;
    return qRound(dpi * inches);
}


// ============================================================================
// Cryptography
// ============================================================================

QByteArray base64ToBytes(const QString& data_b64)
{
    return QByteArray::fromBase64(data_b64.toLocal8Bit());
}


SecureQByteArray base64ToSecureBytes(const QString& data_b64)
{
    return SecureQByteArray::fromBase64(data_b64.toLocal8Bit());
}


// ============================================================================
// Display formatting
// ============================================================================

QString toDp(double x, int dp)
{
    QString retval;
    retval.setNum(x, 'f', dp);
    return retval;
    // return QString("%1").arg(x, 0, 'f', dp);
}


QString prettyValue(const QVariant& variant,
                    const int dp, const QMetaType type)
{
    const int type_id = type.id();

    if (variant.isNull()) {
        return NULL_STR;
    }
    switch (type_id) {
    case QMetaType::QByteArray:
        return QStringLiteral("<binary>");
    case QMetaType::QDate:
        return datetime::dateToIso(variant.toDate());
    case QMetaType::QDateTime:
        return datetime::datetimeToIsoMs(variant.toDateTime());
    case QMetaType::Double:
        if (dp < 0) {
            return variant.toString();
        }
        return toDp(variant.toDouble(), dp);
    case QMetaType::QString:
        {
            QString escaped = variant.toString().toHtmlEscaped();
            stringfunc::toHtmlLinebreaks(escaped, false);
            return escaped;
        }
    case QMetaType::QStringList:
        {
            QStringList raw = variant.toStringList();
            QStringList escaped;
            escaped.reserve(raw.size());
            for (const QString& r : raw) {
                QString e = r.toHtmlEscaped();
                stringfunc::toHtmlLinebreaks(e, false);
                escaped.append(e);
            }
            return escaped.join(QStringLiteral(","));
        }
<<<<<<< HEAD
=======
    case QVariant::UserType:
        if (isQVariantOfUserType(variant, TYPENAME_QVECTOR_INT)) {
            QVector<int> intvec = qVariantToIntVector(variant);
            return numericVectorToCsvString(intvec);
        }
        errorfunc::fatalError(QStringLiteral("prettyValue: Unknown user type"));
#ifdef COMPILER_WANTS_RETURN_AFTER_NORETURN
        return "";  // will never get here; for clang-tidy
#endif
>>>>>>> af3403b6
    default:
        if (type_id > QMetaType::User) {
            if (type_id == TYPE_ID_QVECTOR_INT) {
                QVector<int> intvec = qVariantToIntVector(variant);
                return numericVectorToCsvString(intvec);
            }
            errorfunc::fatalError("prettyValue: Unknown user type");
        }

        return variant.toString();
    }
}


QString prettyValue(const QVariant& variant, const int dp)
{
    return prettyValue(variant, dp, variant.metaType());
}


const QStringList PREFIXES_SHORT_BINARY{"", "Ki", "Mi", "Gi", "Ti", "Pi", "Ei", "Zi", "Yi"};
const QStringList PREFIXES_LONG_BINARY{"", "kibi", "mebi", "gibi", "tebi", "peti", "exbi", "zebi", "yobi"};
const QStringList PREFIXES_SHORT_DECIMAL{"", "k", "M", "G", "T", "P", "E", "Z", "Y"};
const QStringList PREFIXES_LONG_DECIMAL{"", "kilo", "mega", "giga", "tera", "peta", "exa", "zetta", "yotta"};


QString prettySize(const double num, const bool space, const bool binary,
                   const bool longform, const QString& suffix)
{
    // http://stackoverflow.com/questions/3758606/how-to-convert-byte-size-into-human-readable-format-in-java
    const QStringList& prefixes = binary
            ? (longform ? PREFIXES_LONG_BINARY : PREFIXES_SHORT_BINARY)
            : (longform ? PREFIXES_LONG_DECIMAL : PREFIXES_SHORT_DECIMAL);
    const QString optional_space = space ? QStringLiteral(" ") : QStringLiteral("");
    const double base = binary ? 1024 : 1000;
    auto exponent = static_cast<int>(qLn(num) / qLn(base));
    exponent = qBound(0, exponent, prefixes.length() - 1);
    const QString& prefix = prefixes.at(exponent);
    const double converted_num = num / pow(base, exponent);
    const int precision = (exponent == 0) ? 0 : 1;  // decimals, for 'f'
    return QString(QStringLiteral("%1%2%3%4"))
            .arg(converted_num, 0, 'f', precision)
            .arg(optional_space,
                 prefix,
                 suffix);
}


QString prettyPointer(const void* pointer)
{
    // http://stackoverflow.com/questions/8881923/how-to-convert-a-pointer-value-to-qstring
    return QString(QStringLiteral("0x%1"))
            .arg(reinterpret_cast<quintptr>(pointer),
                 QT_POINTER_SIZE * 2, 16, QChar('0'));
}


// ============================================================================
// Networking
// ============================================================================

QMap<QString, QString> getReplyDict(const QByteArray& data)
{
    // For server replies looking like key1:value1\nkey2:value2 ...
    const QList<QByteArray> lines = data.split('\n');
    QMap<QString, QString> dict;
    for (const QByteArray& line : lines) {
        const QRegularExpressionMatch match = RECORD_RE.match(line);
        if (match.hasMatch()) {
            const QString key = match.captured(1);
            const QString value = match.captured(2);
            dict[key] = value;
        }
    }
    return dict;
}


QString getReplyString(const QByteArray& data)
{
    return QString::fromUtf8(data);
}


QUrlQuery getPostDataAsUrlQuery(const QMap<QString, QString>& dict)
{
    // http://stackoverflow.com/questions/2599423/how-can-i-post-data-to-a-url-using-qnetworkaccessmanager

    // We had a difficulty here in that semicolons were not being encoded.
    // This thread describes the problem (not a Qt bug; matches relevant RFC):
    // - https://bugreports.qt.io/browse/QTBUG-50843
    // Note in particular Thiago Maciera's comment that "QUrlQuery manages a
    // list of key-value pairs of *encoded* strings."

    QUrlQuery postdata;
    QMapIterator<QString, QString> it(dict);
    while (it.hasNext()) {
        it.next();
        postdata.addQueryItem(QUrl::toPercentEncoding(it.key()),
                              QUrl::toPercentEncoding(it.value()));
    }
    return postdata;
}


// https://doc.qt.io/qt-6/qssl.html#SslProtocol-enum
const QString SSLPROTODESC_TLSV1_2 = QStringLiteral("TlsV1_2");
const QString SSLPROTODESC_TLSV1_2_OR_LATER = QStringLiteral("TlsV1_2OrLater");
const QString SSLPROTODESC_DTLSV1_2 = QStringLiteral("DtlsV1_2");
const QString SSLPROTODESC_DTLSV1_2_OR_LATER = QStringLiteral("DtlsV1_2OrLater");
const QString SSLPROTODESC_TLSV1_3 = QStringLiteral("TlsV1_3");
const QString SSLPROTODESC_TLSV1_3_OR_LATER = QStringLiteral("TlsV1_3OrLater");
const QString SSLPROTODESC_ANYPROTOCOL = QStringLiteral("AnyProtocol");
const QString SSLPROTODESC_SECUREPROTOCOLS = QStringLiteral("SecureProtocols");
const QString SSLPROTODESC_UNKNOWN_PROTOCOL = QStringLiteral("UnknownProtocol");


QString describeSslProtocol(const QSsl::SslProtocol protocol)
{
    using namespace QSsl;
    switch (protocol) {
    case TlsV1_2: return SSLPROTODESC_TLSV1_2;
    case TlsV1_2OrLater: return SSLPROTODESC_TLSV1_2_OR_LATER;
    case DtlsV1_2: return SSLPROTODESC_DTLSV1_2;
    case DtlsV1_2OrLater: return SSLPROTODESC_DTLSV1_2_OR_LATER;
    case TlsV1_3: return SSLPROTODESC_TLSV1_3;
    case TlsV1_3OrLater: return SSLPROTODESC_TLSV1_3_OR_LATER;
    case AnyProtocol: return SSLPROTODESC_ANYPROTOCOL;
    case SecureProtocols: return SSLPROTODESC_SECUREPROTOCOLS;
    default:
    case UnknownProtocol: return SSLPROTODESC_UNKNOWN_PROTOCOL;
    }
}


QSsl::SslProtocol sslProtocolFromDescription(const QString& desc)
{
    using namespace QSsl;
    if (desc == SSLPROTODESC_TLSV1_2) return TlsV1_2;
    if (desc == SSLPROTODESC_TLSV1_2_OR_LATER) return TlsV1_2OrLater;
    if (desc == SSLPROTODESC_DTLSV1_2) return DtlsV1_2;
    if (desc == SSLPROTODESC_DTLSV1_2_OR_LATER) return DtlsV1_2OrLater;
    if (desc == SSLPROTODESC_TLSV1_3) return TlsV1_3;
    if (desc == SSLPROTODESC_TLSV1_3_OR_LATER) return TlsV1_3OrLater;
    if (desc == SSLPROTODESC_ANYPROTOCOL) return AnyProtocol;
    if (desc == SSLPROTODESC_SECUREPROTOCOLS) return SecureProtocols;
    return UnknownProtocol;
}

// ============================================================================
// QChar oddities
// ============================================================================

QVariant toQCharVariant(const QVariant& v)
{
    // The oddity is that a QVariant of type QString, even if of length 1,
    // won't convert() to type QChar.
    // - http://lists.qt-project.org/pipermail/interest/2016-January/020587.html
    if (v.isNull() || !v.isValid()) {
        return QVariant();
    }
    const QString str = v.toString();
    if (str.isEmpty()) {
        return QVariant();
    }
    return str.at(0);
}


// ============================================================================
// Specific vectors as strings
// ============================================================================

QVector<int> csvStringToIntVector(const QString& str)
{
    QVector<int> vec;
    if (str.isEmpty()) {
        return vec;
    }
    const QStringList strings = str.split(COMMA);
    vec.reserve(strings.size());
    for (const QString& s : strings) {
        vec.append(s.toInt());
        // https://doc.qt.io/qt-6/qstring.html#toInt
        // toInt() ignores leading/trailing whitespace, and returns 0 if the
        // conversion fails.
    }
    return vec;
}


QString qStringListToCsvString(const QStringList& vec)
{
    QStringList words;
    words.reserve(vec.size());
    for (const QString& word : vec) {
        words.append(stringToCppLiteral(word));
    }
    return words.join(COMMA);
}


QStringList csvStringToQStringList(const QString& str)
{
    QStringList words;
    QString word;
    bool in_quote = false;
    bool in_escape = false;
    for (const QChar& c : str) {
        const ushort u = c.unicode();
        if (in_escape) {
            // We don't have to be concerned with sophisticated escaping.
            // We just want to make sure that \" isn't treated like it's an
            // opening or closing quote, but that the " in \\" is.
            word += c;
            in_escape = false;
        } else {
            if (u == UNICODE_BACKSLASH) {
                word += c;
                in_escape = true;
            } else if (in_quote) {
                word += c;
                if (u == UNICODE_DQUOTE) {
                    // end of quoted string
                    in_quote = false;
                }
            } else {
                // Not within quotes, so commas mean CSV breaks
                if (u == UNICODE_COMMA) {
                    // CSV break: MAIN POINT OF ONWARD PROCESSING
                    words.append(cppLiteralToString(word.trimmed()));
                    // ... trims off start/end whitespace
                    word = "";
                } else if (u == UNICODE_DQUOTE) {
                    // start of quoted string
                    word += c;
                    in_quote = true;  // so we can have commas within quotes
                } else {
                    // character outside quotes
                    word += c;
                }
            }
        }
    }
    words.append(cppLiteralToString(word.trimmed()));
    return words;
}


// ============================================================================
// QVariant modifications
// ============================================================================

int TYPE_ID_QVECTOR_INT;
int TYPE_ID_VERSION;


void registerTypesForQVariant()
{
    // http://stackoverflow.com/questions/6177906/is-there-a-reason-why-qvariant-accepts-only-qlist-and-not-qvector-nor-qlinkedlis
    TYPE_ID_QVECTOR_INT = qRegisterMetaType<QVector<int>>();
    TYPE_ID_VERSION = qRegisterMetaType<Version>();

    // See also the calls to Q_DECLARE_METATYPE().
    // http://doc.qt.io/qt-5/qtcore-tools-customtype-example.html
}


void registerOtherTypesForSignalsSlots()
{
    // Types that need to be registered with qRegisterMetaType() but are not
    // stored in QVariants, so don't need externally visible type names:

    qRegisterMetaType<WhiskerConnectionState>("WhiskerConnectionState");
    qRegisterMetaType<WhiskerInboundMessage>("WhiskerInboundMessage");
    // qRegisterMetaType<QAbstractSocket::SocketError>("QAbstractSocket::SocketError");
    qRegisterMetaType<WhiskerOutboundCommand>("WhiskerOutboundCommand");
}


QVector<int> qVariantToIntVector(const QVariant& v)
{
    // We're adding support for QVector<int>.
    // - http://stackoverflow.com/questions/6177906/is-there-a-reason-why-qvariant-accepts-only-qlist-and-not-qvector-nor-qlinkedlis
    // - http://doc.qt.io/qt-5/qvariant.html
    // - http://doc.qt.io/qt-5/qmetatype.html
    return v.value<QVector<int>>();
}


// ============================================================================
// JSON
// ============================================================================

QString stringListToJson(const QStringList& list, const bool compact)
{
    const QJsonArray ja(QJsonArray::fromStringList(list));
    const QJsonDocument jd(ja);
    return jd.toJson(compact ? QJsonDocument::Compact
                             : QJsonDocument::Indented);
}


// ============================================================================
// Physical units
// ============================================================================

#ifdef DEBUG_UNIT_CONVERSION
#define UNIT_CONVERSION "Unit conversion: "
#endif

const double CM_PER_INCH = 2.54;  // exactly
const int CM_PER_M = 100;
const int INCHES_PER_FOOT = 12;

const int POUNDS_PER_STONE = 14;
const int OUNCES_PER_POUND = 16;
const int GRAMS_PER_KG = 1000;
// International pounds:
// - https://en.wikipedia.org/wiki/Pound_(mass)#Relationship_to_the_kilogram
const double GRAMS_PER_POUND = 453.59237;  // Weights and Measures Act 1963
const double KG_PER_POUND = GRAMS_PER_POUND / GRAMS_PER_KG;
const double GRAMS_PER_STONE = GRAMS_PER_POUND * POUNDS_PER_STONE;
const double KG_PER_STONE = GRAMS_PER_STONE / GRAMS_PER_KG;
const double GRAMS_PER_OUNCE = GRAMS_PER_POUND / OUNCES_PER_POUND;
const double KG_PER_OUNCE = GRAMS_PER_OUNCE / GRAMS_PER_KG;
const double POUNDS_PER_KG = GRAMS_PER_KG / GRAMS_PER_POUND;


double metresFromFeetInches(const double feet, const double inches)
{
    const double metres = (feet * INCHES_PER_FOOT + inches) * CM_PER_INCH / CM_PER_M;
#ifdef DEBUG_UNIT_CONVERSION
    qDebug() << UNIT_CONVERSION
             << feet << "ft" << inches << "in ->" << metres << "m";
#endif
    return metres;
}


void feetInchesFromMetres(const double metres, int& feet, double& inches)
{
    const double total_inches = metres * CM_PER_M / CM_PER_INCH;
    feet = static_cast<int>(mathfunc::trunc(total_inches / INCHES_PER_FOOT));
    inches = std::fmod(total_inches, INCHES_PER_FOOT);
#ifdef DEBUG_UNIT_CONVERSION
    qDebug() << UNIT_CONVERSION
             << metres << "m ->" << feet << "ft" << inches << "in";
#endif
}


double centimetresFromInches(const double inches)
{
    return inches * CM_PER_INCH;
}

double inchesFromCentimetres(const double centimetres)
{
    return centimetres / CM_PER_INCH;
}


double kilogramsFromStonesPoundsOunces(double stones, double pounds,
                                       double ounces)
{
    const QVector<double> kg_parts{
        stones * KG_PER_STONE,
        pounds * KG_PER_POUND,
        ounces * KG_PER_OUNCE,
    };
    const double kg = mathfunc::kahanSum(kg_parts);
#ifdef DEBUG_UNIT_CONVERSION
    qDebug() << UNIT_CONVERSION
             << stones << "st" << pounds << "lb" << ounces << "oz ->"
             << kg << "kg";
#endif
    return kg;
}


void stonesPoundsFromKilograms(const double kilograms,
                               int& stones, double& pounds)
{
    const double total_pounds = kilograms * POUNDS_PER_KG;
    stones = static_cast<int>(mathfunc::trunc(total_pounds / POUNDS_PER_STONE));
    pounds = std::fmod(total_pounds, POUNDS_PER_STONE);
#ifdef DEBUG_UNIT_CONVERSION
    qDebug() << UNIT_CONVERSION
             << kilograms << "kg ->" << stones << "st" << pounds << "lb";
#endif
}


void stonesPoundsOuncesFromKilograms(const double kilograms,
                                     int& stones, int& pounds, double& ounces)
{
    const double total_pounds = kilograms * POUNDS_PER_KG;
    stones = static_cast<int>(mathfunc::trunc(total_pounds / POUNDS_PER_STONE));
    const double float_pounds = std::fmod(total_pounds, POUNDS_PER_STONE);
    pounds = static_cast<int>(mathfunc::trunc(float_pounds));
    ounces = (float_pounds - pounds) * OUNCES_PER_POUND;
#ifdef DEBUG_UNIT_CONVERSION
    qDebug() << UNIT_CONVERSION << kilograms << "kg ->"
             << stones << "st" << pounds << "lb" << ounces << "oz";
#endif
}


int msFromMin(const qreal minutes)
{
    return qRound(minutes * 60000);
}


int msFromSec(const qreal seconds)
{
    return qRound(seconds * 1000);
}


// ============================================================================
// Tests
// ============================================================================

// Specialization for double.
// Template specializations are declared in .h files but defined in .cpp files.
// https://stackoverflow.com/questions/4445654

template<>
void assert_eq(const double& a, const double& b)
{
    FloatingPoint<double> fa(a);
    FloatingPoint<double> fb(b);
    if (fa.AlmostEquals(fb)) {
        qDebug() << "Conversion success:" << a << "==" << b;
    } else {
        qCritical() << "Conversion failure:" << a << "!=" << b;
        Q_ASSERT(false);
        qFatal("Stopping");
    }
}


void testConversions()
{
    qDebug() << "Testing conversions...";

    const QStringList stringlist{"a", "b", "c1\nc2"};
    const QString stringlist_as_str(QStringLiteral(R"("a","b","c1\nc2")"));
    QString test_string;
    for (int i = 0; i < 1000; ++i) {
        QChar c(i);
        test_string += c;
    }
    const QVariant test_string_var(test_string);
    const QByteArray blob(test_string.toUtf8());
    const QVector<QVariant> varvec{test_string_var, QVariant(), QVariant(5),
                             QVariant(7.26)};
    const double kilograms = 35;
    const double metres = 1.82;

    assert_eq(test_string, unescapeNewlines(escapeNewlines(test_string)));

    assert_eq(test_string, sqlDequoteString(sqlQuoteString(test_string)));

    assert_eq(blob, quotedBase64ToBlob(blobToQuotedBase64(blob)));
    assert_eq(blob, quotedHexToBlob(blobToQuotedHex(blob)));

    assert_eq(test_string_var, fromSqlLiteral(toSqlLiteral(test_string_var)));
    assert_eq(varvec, csvSqlLiteralsToValues(valuesToCsvSqlLiterals(varvec)));

    assert_eq(test_string, cppLiteralToString(stringToCppLiteral(test_string)));

    assert_eq(qStringListToCsvString(stringlist), stringlist_as_str);
    assert_eq(csvStringToQStringList(stringlist_as_str), stringlist);

    int feet = 0;
    double inches = 0;
    feetInchesFromMetres(metres, feet, inches);
    assert_eq(metres, metresFromFeetInches(feet, inches));

    int stones = 0;
    double double_pounds = 0;  // for st, lb
    int int_pounds = 0;  // for st, lb, oz
    double ounces = 0;
    stonesPoundsFromKilograms(kilograms, stones, double_pounds);
    assert_eq(kilograms, kilogramsFromStonesPoundsOunces(stones, double_pounds));
    stonesPoundsOuncesFromKilograms(kilograms, stones, int_pounds, ounces);
    assert_eq(kilograms, kilogramsFromStonesPoundsOunces(stones, int_pounds, ounces));

    qDebug() << "... all conversions correct.";
}


}  // namespace convert<|MERGE_RESOLUTION|>--- conflicted
+++ resolved
@@ -248,7 +248,6 @@
         return sqlQuoteString(qStringListToCsvString(value.toStringList()));
 
     // Dates, times
-<<<<<<< HEAD
     case QMetaType::QDate:
         return QString(QStringLiteral("'%1'"))
                 .arg(value.toDate().toString(QStringLiteral("yyyy-MM-dd")));
@@ -256,15 +255,6 @@
         return QString(QStringLiteral("'%1'"))
                 .arg(datetime::datetimeToIsoMs(value.toDateTime()));
     case QMetaType::QTime:
-=======
-    case QVariant::Date:
-        return QString(QStringLiteral("'%1'"))
-                .arg(value.toDate().toString(QStringLiteral("yyyy-MM-dd")));
-    case QVariant::DateTime:
-        return QString(QStringLiteral("'%1'"))
-                .arg(datetime::datetimeToIsoMs(value.toDateTime()));
-    case QVariant::Time:
->>>>>>> af3403b6
         return QString(QStringLiteral("'%1'"))
                 .arg(value.toTime().toString(QStringLiteral("HH:mm:ss")));
 
@@ -274,11 +264,7 @@
         return blobToQuotedBase64(value.toByteArray());
 
     // Other
-<<<<<<< HEAD
     case QMetaType::UnknownType:
-=======
-    case QVariant::Invalid:
->>>>>>> af3403b6
         errorfunc::fatalError(QStringLiteral("toSqlLiteral: Invalid field type"));
 #ifdef COMPILER_WANTS_RETURN_AFTER_NORETURN
         // We'll never get here, but to stop compilers complaining:
@@ -291,19 +277,6 @@
             return sqlQuoteString(numericVectorToCsvString(intvec));
         }
         errorfunc::fatalError(QStringLiteral("toSqlLiteral: Unknown user type"));
-#ifdef COMPILER_WANTS_RETURN_AFTER_NORETURN
-        // We'll never get here, but to stop compilers complaining:
-        return NULL_STR;
-#endif
-
-<<<<<<< HEAD
-=======
-    default:
-        errorfunc::fatalError(
-            QString(QStringLiteral("toSqlLiteral: Unknown user type: %1"))
-                .arg(variant_type)
-        );
->>>>>>> af3403b6
 #ifdef COMPILER_WANTS_RETURN_AFTER_NORETURN
         // We'll never get here, but to stop compilers complaining:
         return NULL_STR;
@@ -756,18 +729,6 @@
             }
             return escaped.join(QStringLiteral(","));
         }
-<<<<<<< HEAD
-=======
-    case QVariant::UserType:
-        if (isQVariantOfUserType(variant, TYPENAME_QVECTOR_INT)) {
-            QVector<int> intvec = qVariantToIntVector(variant);
-            return numericVectorToCsvString(intvec);
-        }
-        errorfunc::fatalError(QStringLiteral("prettyValue: Unknown user type"));
-#ifdef COMPILER_WANTS_RETURN_AFTER_NORETURN
-        return "";  // will never get here; for clang-tidy
-#endif
->>>>>>> af3403b6
     default:
         if (type_id > QMetaType::User) {
             if (type_id == TYPE_ID_QVECTOR_INT) {
