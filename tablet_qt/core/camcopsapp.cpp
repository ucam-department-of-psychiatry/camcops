/*
    Copyright (C) 2012, University of Cambridge, Department of Psychiatry.
    Created by Rudolf Cardinal (rnc1001@cam.ac.uk).

    This file is part of CamCOPS.

    CamCOPS is free software: you can redistribute it and/or modify
    it under the terms of the GNU General Public License as published by
    the Free Software Foundation, either version 3 of the License, or
    (at your option) any later version.

    CamCOPS is distributed in the hope that it will be useful,
    but WITHOUT ANY WARRANTY; without even the implied warranty of
    MERCHANTABILITY or FITNESS FOR A PARTICULAR PURPOSE. See the
    GNU General Public License for more details.

    You should have received a copy of the GNU General Public License
    along with CamCOPS. If not, see <https://www.gnu.org/licenses/>.
*/

// #define DEBUG_DROP_TABLES_NOT_EXPLICITLY_CREATED

// #define DANGER_DEBUG_PASSWORD_DECRYPTION
// #define DANGER_DEBUG_WIPE_PASSWORDS

// #define DEBUG_CSS_SIZES
// #define DEBUG_EMIT
// #define DEBUG_SCREEN_STACK
// #define DEBUG_ALL_APPLICATION_EVENTS

#include "camcopsapp.h"
#include <QApplication>
#include <QCommandLineOption>
#include <QCommandLineParser>
#include <QDateTime>
#include <QDebug>
#include <QDir>
#include <QIcon>
#include <QLibraryInfo>
#include <QMainWindow>
#include <QMetaType>
#include <QNetworkReply>
#include <QProcessEnvironment>
#include <QPushButton>
#include <QScreen>
#include <QSqlDatabase>
#include <QSqlDriverCreator>
#include <QStackedWidget>
#include <QStandardPaths>
#include <QTextStream>
#include <QTranslator>
#include <QUrl>
#include <QUuid>
#include "common/appstrings.h"
#include "common/dbconst.h"  // for NONEXISTENT_PK
#include "common/design_defines.h"
#include "common/languages.h"
#include "common/platform.h"
#include "common/preprocessor_aid.h"
#include "common/textconst.h"
#include "common/uiconst.h"
#include "common/varconst.h"
#include "core/networkmanager.h"
#include "crypto/cryptofunc.h"
#include "db/ancillaryfunc.h"
#include "db/databasemanager.h"
#include "db/dbfunc.h"
#include "db/dbnestabletransaction.h"
#include "db/whereconditions.h"
#include "db/whichdb.h"
#include "dbobjects/allowedservertable.h"
#include "dbobjects/blob.h"
#include "dbobjects/extrastring.h"
#include "dbobjects/idnumdescription.h"
#include "dbobjects/patientidnum.h"
#include "dbobjects/patientsorter.h"
#include "dbobjects/storedvar.h"
#include "diagnosis/icd9cm.h"
#include "diagnosis/icd10.h"
#include "dialogs/modedialog.h"
#include "dialogs/patientregistrationdialog.h"
#include "dialogs/scrollmessagebox.h"
#include "layouts/layouts.h"
#include "lib/convert.h"
#include "lib/datetime.h"
#include "lib/filefunc.h"
#include "lib/idpolicy.h"
#include "lib/slowguiguard.h"
#include "lib/stringfunc.h"
#include "lib/uifunc.h"
#include "lib/version.h"
#include "menu/mainmenu.h"
#include "menu/singleusermenu.h"
#include "qobjects/debugeventwatcher.h"
#include "qobjects/slownonguifunctioncaller.h"
#include "qobjects/urlhandler.h"
#include "questionnairelib/commonoptions.h"
#include "questionnairelib/questionnaire.h"
#include "tasklib/inittasks.h"
#include "tasklib/taskschedule.h"
#include "tasklib/taskscheduleitem.h"
#include "version/camcopsversion.h"

#ifdef USE_SQLCIPHER
#include "db/sqlcipherdriver.h"
#endif

const QString APPSTRING_TASKNAME("camcops");  // task name used for generic but downloaded tablet strings
const QString APP_NAME("camcops");  // e.g. subdirectory of ~/.local/share; DO NOT ALTER
const QString APP_PRETTY_NAME("CamCOPS");  // main window title and suffix on dialog window titles
const QString CONNECTION_DATA("data");
const QString CONNECTION_SYS("sys");
const int DEFAULT_SERVER_PORT = 443;  // HTTPS
const QString ENVVAR_DB_DIR("CAMCOPS_DATABASE_DIRECTORY");
const int UPLOAD_INTERVAL_SECONDS = 10 * 60;  // 10 minutes

CamcopsApp::CamcopsApp(int& argc, char* argv[]) :
    QApplication(argc, argv),
    m_p_task_factory(nullptr),
    m_lockstate(LockState::Locked),  // default unless we get in via encryption password
    m_p_main_window(nullptr),
    m_p_window_stack(nullptr),
    m_p_hidden_stack(nullptr),
    m_maximized_before_fullscreen(true),  // true because openMainWindow() goes maximized
    m_patient(nullptr),
    m_storedvars_available(false),
    m_netmgr(nullptr),
    m_qt_logical_dpi(uiconst::DEFAULT_DPI),
    m_qt_physical_dpi(uiconst::DEFAULT_DPI),
    m_network_gui_guard(nullptr)
{
    setLanguage(QLocale::system().name());  // try languages::DANISH
    setApplicationName(APP_NAME);
    setApplicationDisplayName(APP_PRETTY_NAME);
    setApplicationVersion(camcopsversion::CAMCOPS_CLIENT_VERSION.toString());
#ifdef DEBUG_ALL_APPLICATION_EVENTS
    new DebugEventWatcher(this, DebugEventWatcher::All);
#endif

    m_last_automatic_upload_time = QDateTime();  // initially invalid
}


CamcopsApp::~CamcopsApp()
{
    // https://doc.qt.io/qt-6.5/objecttrees.html
    // Only delete things that haven't been assigned a parent
    delete m_network_gui_guard;
    delete m_p_main_window;
}


// ============================================================================
// Operating mode
// ============================================================================

bool CamcopsApp::isSingleUserMode() const
{
    return getMode() == varconst::MODE_SINGLE_USER;
}

bool CamcopsApp::isClinicianMode() const
{
    return getMode() == varconst::MODE_CLINICIAN;
}

int CamcopsApp::getMode() const
{
    return varInt(varconst::MODE);
}

void CamcopsApp::setMode(const int mode)
{
    const int old_mode = getMode();
    const bool mode_changed = mode != old_mode;
    const bool single_user_mode = mode == varconst::MODE_SINGLE_USER;

    // Things we might do even if the new mode is the same as the old mode
    // (e.g. at startup):
    if (single_user_mode) {
        disableNetworkLogging();
        setVar(varconst::OFFER_UPLOAD_AFTER_EDIT, true);
    } else {
        enableNetworkLogging();
    }

    // Things we only do if the mode has actually changed:
    if (mode_changed) {
        setVar(varconst::MODE, mode);

        if (single_user_mode) {
            setDefaultPatient();
        }

        if (m_p_main_window) {
            // If the mode has been set on startup, we won't have a main window
            // yet to attach the menu to, so we create it later.
            recreateMainMenu();
        }

        emit modeChanged(mode);
    }
}

void CamcopsApp::setModeFromUser()
{
    if (modeChangeForbidden()) {  // alerts the user as to why, if not allowed
        return;
    }

    const int old_mode = getMode();
    int new_mode;

    // Single user mode specified on the command line or if the app was
    // launched via a deep link on Android (starting http://camcops/)
    if (old_mode == varconst::MODE_NOT_SET && m_default_single_user_mode) {
        new_mode = varconst::MODE_SINGLE_USER;
    } else {
        new_mode = getModeFromUser();
        if (new_mode == old_mode) {
            // No change, nothing to do
            return;
        }
    }

    if (!agreeTerms(new_mode)) {
        // User changed mode but didn't agree to terms. Will exit the app if
        // called on startup, otherwise stick with the old mode

        if (!hasAgreedTerms()) {
            uifunc::stopApp(tr("OK. Goodbye."), tr("You refused the conditions."));
        }

        // had agreed to terms for the old mode, so don't change

        return;
    }

    wipeDataForModeChange();
    setMode(new_mode);
    if (new_mode == varconst::MODE_SINGLE_USER) {
        registerPatientWithServer();
    }
}


int CamcopsApp::getModeFromUser()
{
    const int old_mode = getMode();
    ModeDialog dialog(old_mode);
    const int reply = dialog.exec();
    if (reply != QDialog::Accepted) {
        // Dialog cancelled
        if (old_mode == varconst::MODE_NOT_SET) {
            // Exit the app if called on startup
            uifunc::stopApp(
                tr("You did not select how you would like to use CamCOPS")
            );
        }
    }

    return dialog.mode();
}


bool CamcopsApp::modeChangeForbidden() const
{
    if (isClinicianMode()) {
        // Switch from clinician mode to single-user mode
        if (patientRecordsPresent()) {
            uifunc::alert(
                tr("You cannot change mode when there are patient records present")
            );
            return true;
        }
    }
    if (taskRecordsPresent()) {
        // Switch in either direction
        uifunc::alert(
            tr("You cannot change mode when there are tasks still to be uploaded")
        );
        return true;
    }

    return false;
}


bool CamcopsApp::taskRecordsPresent() const
{
    return m_p_task_factory->anyTasksPresent();
}


void CamcopsApp::wipeDataForModeChange()
{
    // When we switch from clinician mode to single-user mode:
    // - We should have no patients (*).
    // - We should have no tasks (*).
    // - We must wipe network security details.
    // - [We will also want the user to register using the single-user-mode
    //   registration interface.]
    // - We should wipe task schedules.
    //
    // When we switch from single-user mode to clinician mode:
    // - There will be one patient, but that's OK. We will delete the record.
    // - We should have no tasks (*).
    // - We must wipe network security details -- the "single-user" accounts
    //   are not necessarily trusted to create data for new patients.
    //   (Otherwise the theoretical vulnerability is that a registered user
    //   obtains their username, cracks their obscured password, and enters
    //   them into the clinician mode, allowing upload of data for arbitrary
    //   patients.)
    //
    //  At present the client verifies this, but ideally we should verify that
    //  server-side, too; see todo.rst.
    //
    // - We can wipe task schedules.
    //
    // (*) Pre-checked by modeChangeForbidden().

    // Deselect any selected patient
    deselectPatient();

    // Server security details
    setVar(varconst::SERVER_USERNAME, "");
    setVar(varconst::SERVER_USERPASSWORD_OBSCURED, "");
    setVar(varconst::SINGLE_PATIENT_PROQUINT, "");
    setVar(varconst::SINGLE_PATIENT_ID, dbconst::NONEXISTENT_PK);

    // Task schedules
    m_sysdb->deleteFrom(TaskScheduleItem::TABLENAME);
    m_sysdb->deleteFrom(TaskSchedule::TABLENAME);

    // Delete patient records (given the pre-checks, as above, this will only
    // delete a single-user-mode patient record with no associated tasks).
    m_datadb->deleteFrom(PatientIdNum::PATIENT_IDNUM_TABLENAME);
    m_datadb->deleteFrom(Patient::TABLENAME);
}


bool CamcopsApp::patientRecordsPresent() const
{
    return nPatients() > 0;
}


int CamcopsApp::getSinglePatientId() const
{
    return var(varconst::SINGLE_PATIENT_ID).toInt();
}


void CamcopsApp::setSinglePatientId(const int id)
{
    setVar(varconst::SINGLE_PATIENT_ID, id);
}


bool CamcopsApp::registerPatientWithServer()
{
    if (isPatientSelected()) {
        if (!confirmDeletePatient()) {
            return false;
        }

        deleteSelectedPatient();
        deleteTaskSchedules();
        recreateMainMenu();
    }

    QUrl server_url;
    QString patient_proquint;

    if (!m_default_server_url.isEmpty() &&
        !m_default_patient_proquint.isEmpty()) {

        server_url = m_default_server_url;
        patient_proquint = m_default_patient_proquint;
    } else {
        PatientRegistrationDialog dialog(nullptr);
        const int reply = dialog.exec();
        if (reply != QDialog::Accepted) {
            return false;
        }

        server_url = dialog.serverUrl();
        patient_proquint = dialog.patientProquint();
    }

    setVar(varconst::SERVER_ADDRESS, server_url.host());

    const int default_port = DEFAULT_SERVER_PORT;
    setVar(varconst::SERVER_PORT, server_url.port(default_port));
    setVar(varconst::SERVER_PATH, server_url.path());
    setVar(varconst::SINGLE_PATIENT_PROQUINT, patient_proquint);
    setVar(varconst::DEVICE_FRIENDLY_NAME,
           QString("Single user device %1").arg(deviceId()));
    // Currently defaults to no validation, though the user can enable through
    // the advanced settings if they so wish.
    setVar(varconst::VALIDATE_SSL_CERTIFICATES,
           varconst::VALIDATE_SSL_CERTIFICATES_IN_SINGLE_USER_MODE);

    reconnectNetManager(&CamcopsApp::patientRegistrationFailed,
                        &CamcopsApp::patientRegistrationFinished);

    showNetworkGuiGuard(tr("Registering patient..."));
    networkManager()->registerPatient();

    return true;
}


bool CamcopsApp::confirmDeletePatient() const
{
    ScrollMessageBox msgbox(
        QMessageBox::Warning,
        tr("Delete patient"),
        tr(
            "Registering a new patient will delete the current patient and "
            "any associated data. Are you sure you want to do this?"
        ) + "\n\n",
        m_p_main_window);
    QAbstractButton* delete_button = msgbox.addButton(
        tr("Yes, delete"), QMessageBox::YesRole);
    msgbox.addButton(tr("No, cancel"), QMessageBox::NoRole);
    msgbox.exec();
    if (msgbox.clickedButton() != delete_button) {
        return false;
    }

    return true;
}


void CamcopsApp::deleteSelectedPatient()
{
    m_patient->deleteFromDatabase();

    setSinglePatientId(dbconst::NONEXISTENT_PK);
    setDefaultPatient();
}


void CamcopsApp::deleteTaskSchedules()
{
    TaskSchedulePtrList schedules = getTaskSchedules();

    for (const TaskSchedulePtr& schedule : schedules) {
        schedule->deleteFromDatabase();
    }
}


void CamcopsApp::updateTaskSchedules(const bool alert_unfinished_tasks)
{
    if (tasksInProgress()) {
        if (alert_unfinished_tasks) {
            uifunc::alert(
                tr("You cannot update your task schedules when there are "
                   "unfinished tasks")
            );
        }

        return;
    }

    showNetworkGuiGuard(tr("Updating task schedules..."));

    reconnectNetManager(&CamcopsApp::updateTaskSchedulesFailed,
                        &CamcopsApp::updateTaskSchedulesFinished);
    networkManager()->updateTaskSchedulesAndPatientDetails();
}


void CamcopsApp::patientRegistrationFailed(
        const NetworkManager::ErrorCode error_code,
        const QString& error_string)
{
    deleteNetworkGuiGuard();

    const QString base_message = tr("There was a problem with your registration.");

    QString additional_message = "";

    switch (error_code) {

    case NetworkManager::ServerError:
    case NetworkManager::JsonParseError:
        additional_message = error_string;
        break;

    case NetworkManager::IncorrectReplyFormat:
        additional_message = tr("Did you enter the correct CamCOPS server location?");
        break;

    case NetworkManager::GenericNetworkError:
        additional_message = tr(
            "%1\n\n"
            "Are you connected to the internet?\n\n"
            "Did you enter the correct CamCOPS server location?"
        ).arg(error_string);
        break;

    default:
        // Shouldn't get here
        break;
    }

    uifunc::alert(
        QString("%1\n\n%2").arg(base_message, additional_message),
        tr("Error")
    );

    recreateMainMenu();
}


void CamcopsApp::patientRegistrationFinished()
{
    // Clear these after initial registration
    m_default_server_url = QString();
    m_default_patient_proquint = QString();

    deleteNetworkGuiGuard();

    // Creating the single patient from the server details will trigger
    // "needs upload" and the upload icon will be displayed. We don't want
    // to see the icon because we will wait until there are tasks to upload
    // before uploading the patient
    setNeedsUpload(false);

    recreateMainMenu();
}


void CamcopsApp::updateTaskSchedulesFailed(
        const NetworkManager::ErrorCode error_code,
        const QString& error_string)
{
    deleteNetworkGuiGuard();
    handleNetworkFailure(
        error_code,
        error_string,
        tr("There was a problem updating your task schedules.")
    );
}


void CamcopsApp::updateTaskSchedulesFinished()
{
    deleteNetworkGuiGuard();

    // Updating the single patient from the server details will trigger
    // "needs upload" and the upload icon will be displayed. We don't want
    // to see the icon because we will wait until there are tasks to upload
    // before uploading the patient
    setNeedsUpload(false);

    recreateMainMenu();
}


void CamcopsApp::uploadFailed(const NetworkManager::ErrorCode error_code,
                              const QString& error_string)
{
    deleteNetworkGuiGuard();
    handleNetworkFailure(
        error_code,
        error_string,
        tr("There was a problem sending your completed tasks to the server.")
    );
}


void CamcopsApp::uploadFinished()
{
    deleteNetworkGuiGuard();
    const bool alert_unfinished_tasks = false;
    updateTaskSchedules(alert_unfinished_tasks);

    recreateMainMenu();
}


void CamcopsApp::showNetworkGuiGuard(const QString& text)
{
    if (!isLoggingNetwork()) {
        m_network_gui_guard = new SlowGuiGuard(*this, m_p_main_window, text);
    }
}


void CamcopsApp::deleteNetworkGuiGuard()
{
    if (m_network_gui_guard) {
        delete m_network_gui_guard;
        m_network_gui_guard = nullptr;
    }
}


void CamcopsApp::retryUpload()
{
    const bool needs_upload = needsUpload();

    qDebug() << Q_FUNC_INFO
             << "Last automatic upload time" << m_last_automatic_upload_time
             << "needsUpload()" << needs_upload;

    if (needs_upload) {
        const auto now = QDateTime::currentDateTimeUtc();

        if (!m_last_automatic_upload_time.isValid() ||
                m_last_automatic_upload_time.secsTo(now) > UPLOAD_INTERVAL_SECONDS) {
            upload();
            m_last_automatic_upload_time = now;
        }
    }
}


void CamcopsApp::handleNetworkFailure(const NetworkManager::ErrorCode error_code,
                                      const QString& error_string,
                                      const QString& base_message)
{
    QString additional_message = "";

    switch (error_code) {

    case NetworkManager::IncorrectReplyFormat:
        // If we've managed to register our patient and the server is replying
        // but in the wrong way then something bad has happened.
        additional_message = tr(
            "Unexpectedly, your server settings have changed."
        );
        break;

    case NetworkManager::ServerError:
        additional_message = error_string;
        break;

    case NetworkManager::GenericNetworkError:
        additional_message = tr(
            "%1\n\nAre you connected to the internet?"
        ).arg(error_string);
        break;

    default:
        break;
    }

    uifunc::alert(
        QString("%1\n\n%2").arg(base_message, additional_message),
        tr("Error")
    );

    recreateMainMenu();
}

TaskSchedulePtrList CamcopsApp::getTaskSchedules()
{
    TaskSchedulePtrList task_schedules;
    TaskSchedule specimen(*this, *m_sysdb, dbconst::NONEXISTENT_PK);  // this is why function can't be const
    const WhereConditions where;  // but we don't specify any
    const SqlArgs sqlargs = specimen.fetchQuerySql(where);
    const QueryResult result = m_sysdb->query(sqlargs);
    const int nrows = result.nRows();
    for (int row = 0; row < nrows; ++row) {
        TaskSchedulePtr t(new TaskSchedule(*this, *m_sysdb, dbconst::NONEXISTENT_PK));
        t->setFromQuery(result, row, true);
        task_schedules.append(t);
    }

    return task_schedules;
}


void CamcopsApp::setLanguage(const QString& language_code,
                             const bool store_to_database)
{
    qInfo() << "Setting language to:" << language_code;

    // 1. Store the new code
    m_current_language = language_code;
    if (store_to_database && m_storedvars_available) {
        setVar(varconst::LANGUAGE, language_code);
    }

    // 2. Clear the string cache
    clearExtraStringCache();

    // There are polymorphic versions of QTranslator::load(). See
    // https://doc.qt.io/qt-6.5/qtranslator.html#load

    // 3. Qt translator
    if (m_qt_translator) {
        removeTranslator(m_qt_translator.data());
        m_qt_translator = nullptr;
    }
    const QString qt_filename = QString("qt_%1.qm").arg(language_code);
    const QString qt_directory = QLibraryInfo::path(QLibraryInfo::TranslationsPath);
    m_qt_translator = QSharedPointer<QTranslator>(new QTranslator());
    bool loaded = m_qt_translator->load(qt_filename, qt_directory);
    if (loaded) {
        installTranslator(m_qt_translator.data());
        qInfo() << "Loaded Qt translator" << qt_filename
                << "from" << qt_directory;
    } else {
        qWarning() << "Failed to load Qt translator" << qt_filename
                   << "from" << qt_directory;
    }

    // 4. App translator
    if (m_app_translator) {
        removeTranslator(m_app_translator.data());
        m_app_translator = nullptr;
    }
    if (language_code != languages::DEFAULT_LANGUAGE) {
        const QString cc_filename = QString("camcops_%1.qm").arg(language_code);
        const QString cc_directory(":/translations");
        m_app_translator = QSharedPointer<QTranslator>(new QTranslator());
        loaded = m_app_translator->load(cc_filename, cc_directory);
        if (loaded) {
            installTranslator(m_app_translator.data());
            qInfo() << "Loaded CamCOPS translator" << cc_filename
                    << "from" << cc_directory;
        } else {
            qWarning() << "Failed to load CamCOPS translator" << cc_filename
                       << "from" << cc_directory;
        }
    }

    // 5. Set the locale (so that e.g. calendar widgets use the right
    // language).
    QLocale::setDefault(QLocale(language_code));
}


QString CamcopsApp::getLanguage() const
{
    return m_current_language;
}


int CamcopsApp::run()
{
    // We do the minimum possible; then we fire up the GUI; then we run
    // everything that we can in a different thread through backgroundStartup.
    // This makes the GUI startup more responsive.

    // Baseline C++ things
    convert::registerTypesForQVariant();
    convert::registerOtherTypesForSignalsSlots();

    // Listen for application launch from URL
    auto url_handler = UrlHandler::getInstance();
    connect(url_handler, &UrlHandler::defaultSingleUserModeSet,
            this, &CamcopsApp::setDefaultSingleUserMode);
    connect(url_handler, &UrlHandler::defaultServerLocationSet,
            this, &CamcopsApp::setDefaultServerLocation);
    connect(url_handler, &UrlHandler::defaultAccessKeySet,
            this, &CamcopsApp::setDefaultAccessKey);

    // Command-line arguments
    int retcode = 0;
    if (!processCommandLineArguments(retcode)) {
        // processCommandLineArguments() may exit directly if there's a syntax
        // error, in which case we won't even get here
        return retcode;  // exit with failure/success
    }

    // Say hello to the console
    announceStartup();

<<<<<<< HEAD
=======
    // Baseline C++ things
    convert::registerTypesForQVariant();
    convert::registerOtherTypesForSignalsSlots();

>>>>>>> 7ec8c881
    // Set window icon
    initGuiOne();

    // Connect to our database
    registerDatabaseDrivers();
    openOrCreateDatabases();
    QString new_user_password;
    bool user_cancelled_please_quit = false;
    const bool changed_user_password = connectDatabaseEncryption(
                new_user_password, user_cancelled_please_quit);
    if (user_cancelled_please_quit) {
        qCritical() << "User cancelled attempt";
        return 0;  // will quit
    }

    // Make storedvar table (used by menus for font size etc.)
    makeStoredVarTable();
    createStoredVars();

    // Since that might have changed our language, reset it.
    setLanguage(varString(varconst::LANGUAGE));

    // Set the tablet internal password to match the database password, if
    // we've just changed it. Uses a storedvar.
#ifdef DANGER_DEBUG_WIPE_PASSWORDS
#ifndef SQLCIPHER_ENCRYPTION_ON
    // Can't mess around with the user password when it's also the database p/w
    qDebug() << "DANGER: wiping user-mode password";
    setHashedPassword(varconst::USER_PASSWORD_HASH, "");
#endif
    qDebug() << "DANGER: wiping privileged-mode password";
    setHashedPassword(varconst::PRIV_PASSWORD_HASH, "");
#endif
#ifdef SQLCIPHER_ENCRYPTION_ON
    if (changed_user_password) {
        setHashedPassword(varconst::USER_PASSWORD_HASH, new_user_password);
    }
#else
    Q_UNUSED(changed_user_password)
#endif

    // Set the stylesheet.
    initGuiTwoStylesheet();  // AFTER storedvar creation

    // Do the rest of the database configuration, task registration, etc.,
    // with a "please wait" dialog.
    {
        SlowNonGuiFunctionCaller slow_caller(
            std::bind(&CamcopsApp::backgroundStartup, this),
            nullptr,  // no m_p_main_window yet
            tr("Configuring internal database"),
            TextConst::pleaseWait());
    }

    openMainWindow();  // uses HelpMenu etc. and so must be AFTER TASK REGISTRATION
    makeNetManager();  // needs to be after main window created, and on GUI thread

    if (varInt(varconst::MODE) == varconst::MODE_NOT_SET) {
        // e.g. fresh database; which mode to use?
        setModeFromUser();
    } else {
        // We know our mode from last time.
        // Ensure all mode-specific things are set:
        setModeFromSavedState();
    }

    return exec();  // Main Qt event loop
}


void CamcopsApp::setDefaultSingleUserMode(const QString& value)
{
    // Set from URL or command line so string not boolean
    m_default_single_user_mode = (value.toLower() == "true");
}


void CamcopsApp::setDefaultServerLocation(const QString& url)
{
    m_default_server_url = QUrl(url);
}


void CamcopsApp::setDefaultAccessKey(const QString& key)
{
    m_default_patient_proquint = key;
}


void CamcopsApp::setModeFromSavedState()
{
    setMode(varInt(varconst::MODE));
    maybeRegisterPatient();
}

void CamcopsApp::maybeRegisterPatient()
{
    if (needToRegisterSinglePatient()) {
        if (!registerPatientWithServer()) {
            // User cancelled patient registration dialog
            // They can try again with the "Register me" button
            // or switch to clinician mode ("More options")
            recreateMainMenu();
        }
    } else {
        if (isSingleUserMode()) {
            setDefaultPatient();
        }
    }
}

void CamcopsApp::backgroundStartup()
{
    // WORKER THREAD. BEWARE.
    const Version old_version = upgradeDatabaseBeforeTablesMade();
    makeOtherTables();
    registerTasks();  // AFTER storedvar creation, so tasks can read them
    upgradeDatabaseAfterTasksRegistered(old_version);  // AFTER tasks registered
    makeTaskTables();
    // Should we drop tables we're unaware of? Clearly we should never do this
    // on the server. Doing so on the client prevents the client trying to
    // upload duff tables to the server (giving an error that will confuse the
    // user). How could we get superfluous tables? Two situations are: (a)
    // users fiddling, and (b) me adding a task, running the client, disabling
    // the task... Consider also the situation of a DOWNGRADE in client; should
    // we destroy "newer" data we're ignorant of? Probably not.
#ifdef DEBUG_DROP_TABLES_NOT_EXPLICITLY_CREATED
    m_datadb->dropTablesNotExplicitlyCreatedByUs();
    m_sysdb->dropTablesNotExplicitlyCreatedByUs();
#endif
}


// ============================================================================
// Initialization
// ============================================================================

QString CamcopsApp::defaultDatabaseDir() const
{
    return QStandardPaths::standardLocations(QStandardPaths::AppDataLocation).first();
    // Under Linux: ~/.local/share/camcops/; the last part of this path is
    // determined by the call to QCoreApplication::setApplicationName(), or if
    // that hasn't been set, the executable name.
}


bool CamcopsApp::processCommandLineArguments(int& retcode)
{
    const QProcessEnvironment env = QProcessEnvironment::systemEnvironment();

    // https://stackoverflow.com/questions/3886105/how-to-print-to-console-when-using-qt
    QTextStream out(stdout);
    // QTextStream err(stderr);

    // const int retcode_fail = 1;
    const int retcode_success = 0;

    retcode = retcode_success;  // default failure code

    // ------------------------------------------------------------------------
    // Build parser
    // ------------------------------------------------------------------------
    QCommandLineParser parser;

    // -h, --help
    parser.addHelpOption();

    // -v, --version
    parser.addVersionOption();

    // --dbdir <DBDIR>
    QString default_database_dir = defaultDatabaseDir();

    if (env.contains("GENERATING_CAMCOPS_DOCS")) {
        default_database_dir = "/path/to/client/database/dir";
    }

    QCommandLineOption dbDirOption(
        "dbdir",  // makes "--dbdir" option
        QString(
            "Specify the database directory, in which the databases %1 and %2 "
            "are used or created. Order of precedence (highest to lowest) "
            "is (1) this argument, (2) the %3 environment variable, and (3) "
            "the default, on this particular system, of %4."
        ).arg(
            convert::stringToCppLiteral(dbfunc::DATA_DATABASE_FILENAME),
            convert::stringToCppLiteral(dbfunc::SYSTEM_DATABASE_FILENAME),
            ENVVAR_DB_DIR,
            convert::stringToCppLiteral(default_database_dir)
        )
    );
    dbDirOption.setValueName("DBDIR");  // makes it take a parameter
    parser.addOption(dbDirOption);

    // --default_single_user_mode
    QCommandLineOption defaultSingleUserModeOption(
        "default_single_user_mode",
        QString(
            "If no mode has previously been selected, do not display the mode "
            "selection dialog and default to single user mode."
            ),
        "DEFAULT_SINGLE_USER_MODE",
        "false"
    );
    defaultSingleUserModeOption.setValueName("MODE");  // shorter text
    parser.addOption(defaultSingleUserModeOption);

    // --default_server_location
    QCommandLineOption defaultServerLocationOption(
        "default_server_location",
        QString(
            "If no server has been registered, default to this URL "
            "e.g. https://server.example.com/camcops/api"
            ),
        "DEFAULT_SERVER_LOCATION"
    );
    defaultServerLocationOption.setValueName("URL");
    parser.addOption(defaultServerLocationOption);

    // --default_access_key
    QCommandLineOption defaultAccessKeyOption(
        "default_access_key",
        QString(
            "If no patient has been registered, default to this access key "
            "e.g. abcde-fghij-klmno-pqrst-uvwxy-zabcd-efghi-jklmn-o"
            ),
        "DEFAULT_ACCESS_KEY"
    );
    defaultAccessKeyOption.setValueName("KEY");
    parser.addOption(defaultAccessKeyOption);

    // --print_icd9_codes
    QCommandLineOption printIcd9Option(
        "print_icd9_codes",
        "Print ICD-9-CM (DSM-IV) codes used by CamCOPS, and quit."
    );
    // We don't use setValueName(), so it behaves like a flag.
    parser.addOption(printIcd9Option);

    // --print_icd10_codes
    const QCommandLineOption printIcd10Option(
        "print_icd10_codes",
        "Print ICD-10 codes used by CamCOPS, and quit."
    );
    // We don't use setValueName(), so it behaves like a flag.
    parser.addOption(printIcd10Option);

    // --print_tasks
    const QCommandLineOption printTasks(
        "print_tasks",
        "Print tasks supported in this version of CamCOPS, and quit."
    );
    // We don't use setValueName(), so it behaves like a flag.
    parser.addOption(printTasks);

    // --print_terms_conditions
    const QCommandLineOption printTermsConditions(
        "print_terms_conditions",
        "Print terms and conditions applicable to CamCOPS, and quit."
    );
    // We don't use setValueName(), so it behaves like a flag.
    parser.addOption(printTermsConditions);

    // ------------------------------------------------------------------------
    // Process the arguments
    // ------------------------------------------------------------------------
    parser.process(*this);  // will exit directly upon failure
    // ... could also use parser.process(arguments()), or parser.parse(...)

    // ------------------------------------------------------------------------
    // Defaults from the environment
    // ------------------------------------------------------------------------
    m_database_path = env.value(ENVVAR_DB_DIR, defaultDatabaseDir());

    // ------------------------------------------------------------------------
    // Apply parsed arguments (may override environment variable)
    // ------------------------------------------------------------------------
    const QString db_dir = parser.value(dbDirOption);
    if (!db_dir.isEmpty()) {
        m_database_path = db_dir;
    }

    setDefaultSingleUserMode(parser.value(defaultSingleUserModeOption));
    setDefaultServerLocation(parser.value(defaultServerLocationOption));
    setDefaultAccessKey(parser.value(defaultAccessKeyOption));

    // ------------------------------------------------------------------------
    // Actions that make us do something and quit
    // ------------------------------------------------------------------------
    // We need to be sure the diagnostic code sets do not use xstring() and
    // touch the database; hence the "dummy_creation_no_xstrings" parameter.
    const bool print_icd9 = parser.isSet(printIcd9Option);
    if (print_icd9) {
        const Icd9cm icd9(*this, nullptr, true);
        // qDebug() << icd9;
        out << icd9;
        return false;
    }

    const bool print_icd10 = parser.isSet(printIcd10Option);
    if (print_icd10) {
        const Icd10 icd10(*this, nullptr, true);
        // qDebug() << icd10;
        out << icd10;
        return false;
    }

    const bool print_tasks = parser.isSet(printTasks);
    if (print_tasks) {
        printTasksWithoutDatabase(out);
        return false;
    }

    const bool print_terms = parser.isSet(printTermsConditions);
    if (print_terms) {
        out << textconst.clinicianTermsConditions();
        out << textconst.singleUserTermsConditions();
        return false;
    }

    // ------------------------------------------------------------------------
    // Done; proceed to launch CamCOPS
    // ------------------------------------------------------------------------
    return true;  // happy
}


void CamcopsApp::announceStartup() const
{
    // ------------------------------------------------------------------------
    // Announce startup
    // ------------------------------------------------------------------------
    const QDateTime dt = datetime::now();
    qInfo() << "CamCOPS starting at local time:"
            << qUtf8Printable(datetime::datetimeToIsoMs(dt));
    qInfo() << "CamCOPS starting at UTC time:"
            << qUtf8Printable(datetime::datetimeToIsoMsUtc(dt));
    qInfo() << "CamCOPS version:" << camcopsversion::CAMCOPS_CLIENT_VERSION;
    qDebug().noquote() << "Compiler:" << platform::COMPILER_NAME_VERSION;
    qDebug().noquote() << "Compiled at:" << platform::COMPILED_WHEN;
}


void CamcopsApp::registerDatabaseDrivers()
{
#ifdef USE_SQLCIPHER
    QSqlDatabase::registerSqlDriver(whichdb::SQLCIPHER,
                                    new QSqlDriverCreator<SQLCipherDriver>);
    qInfo() << "Using SQLCipher database";
#else
    qInfo() << "Using SQLite database";
#endif
}


QString CamcopsApp::dbFullPath(const QString& filename)
{
    filefunc::ensureDirectoryExistsOrDie(m_database_path);
    // http://stackoverflow.com/questions/3541529/is-there-qpathcombine-in-qt4
    return QDir::cleanPath(m_database_path + "/" + filename);
}


void CamcopsApp::openOrCreateDatabases()
{
    // ------------------------------------------------------------------------
    // Create databases
    // ------------------------------------------------------------------------
    // We can't do things like opening the database until we have
    // created the app. So don't open the database in the initializer list!
    // Database lifetime:
    // http://stackoverflow.com/questions/7669987/what-is-the-correct-way-of-qsqldatabase-qsqlquery

    const QString data_filename = dbFullPath(dbfunc::DATA_DATABASE_FILENAME);
    const QString sys_filename = dbFullPath(dbfunc::SYSTEM_DATABASE_FILENAME);
    m_datadb = DatabaseManagerPtr(new DatabaseManager(
                                      data_filename, CONNECTION_DATA));
    m_sysdb = DatabaseManagerPtr(new DatabaseManager(
                                     sys_filename,
                                     CONNECTION_SYS,
                                     whichdb::DBTYPE,
                                     true, /* threaded */
                                     true /* system_db */ ));
}


void CamcopsApp::closeDatabases()
{
    m_datadb = nullptr;
    m_sysdb = nullptr;
}


bool CamcopsApp::connectDatabaseEncryption(QString& new_user_password,
                                           bool& user_cancelled_please_quit)
{
    // Returns: was the user password set (changed)?

#ifdef SQLCIPHER_ENCRYPTION_ON
    // ------------------------------------------------------------------------
    // Encryption on!
    // ------------------------------------------------------------------------
    // The encryption concept is simple:
    // - We know a database is "fresh" if we can execute some basic SQL such as
    //   "SELECT COUNT(*) FROM sqlite_master;" before applying any key.
    // - If the database is fresh:
    //   * We ask the user for a password (with a double-check).
    //   * We encrypt the database using "PRAGMA key = 'passphrase';"
    //   * We store a hashed copy of this password as the user password
    //     (because we don't want too many, and we need one for the lock/unlock
    //     facility anyway).
    // - Otherwise:
    //   * We ask the user for the password.
    //   * We apply it with "PRAGMA key = 'passphrase';"
    //   * We check with "SELECT COUNT(*) FROM sqlite_master;"
    //   * If that works, we proceed. Otherwise, we ask for the password again.
    //
    // We have two databases, and we'll constrain them to have the same
    // password. Failure to align is an error.
    //
    // https://www.zetetic.net/sqlcipher/sqlcipher-api/

    user_cancelled_please_quit = false;
    bool encryption_happy = false;
    bool changed_user_password = false;
    const QString new_pw_text(tr("Enter a new password for the CamCOPS application"));
    const QString new_pw_title(tr("Set CamCOPS password"));
    const QString enter_pw_text(tr("Enter the password to unlock CamCOPS"));
    const QString enter_pw_title(tr("Enter CamCOPS password"));

    while (!encryption_happy) {
        changed_user_password = false;
        const bool no_password_sys = m_sysdb->canReadDatabase();
        const bool no_password_data = m_datadb->canReadDatabase();

        if (no_password_sys != no_password_data) {
            const QString msg = QString(tr(
                        "CamCOPS uses a system and a data database; one has a "
                        "password and one doesn't (no_password_sys = %1, "
                        "no_password_data = %2); this is an incongruent state "
                        "that has probably arisen from user error, and "
                        "CamCOPS will not continue until this is fixed."))
                    .arg(no_password_sys)
                    .arg(no_password_data);
            const QString title(tr("Inconsistent database state"));
            uifunc::stopApp(msg, title);
        }

        if (no_password_sys) {

            qInfo() << "Databases have no password yet, and need one.";
            QString dummy_old_password;
            if (!uifunc::getOldNewPasswords(
                        new_pw_text, new_pw_title,
                        false /* require_old_password */,
                        dummy_old_password, new_user_password, nullptr)) {
                user_cancelled_please_quit = true;
                return false;
            }
            qInfo() << "Encrypting databases for the first time...";
            if (!m_sysdb->databaseIsEmpty() || !m_datadb->databaseIsEmpty()) {
                qInfo() << "... by rewriting the databases...";
                encryption_happy = encryptExistingPlaintextDatabases(new_user_password);
            } else {
                qInfo() << "... by encrypting empty databases...";
                encryption_happy = true;
            }
            changed_user_password = true;
            // Whether we've encrypted an existing database (then reopened it)
            // or just opened a fresh one, we need to apply the key now.
            encryption_happy = encryption_happy &&
                    m_sysdb->pragmaKey(new_user_password) &&
                    m_datadb->pragmaKey(new_user_password) &&
                    m_sysdb->canReadDatabase() &&
                    m_datadb->canReadDatabase();
            if (encryption_happy) {
                qInfo() << "... successfully encrypted the databases.";
            } else {
                qInfo() << "... failed to encrypt; trying again.";
            }

        } else {

            qInfo() << "Databases are encrypted. Requesting password from user.";
            QString user_password;
            if (!uifunc::getPassword(enter_pw_text, enter_pw_title,
                                     user_password, nullptr)) {
                user_cancelled_please_quit = true;
                return false;
            }
            qInfo() << "Attempting to decrypt databases...";
            // Migrate from old versions of SQLCipher if necessary
            {
                // Note that special things must be done to pass a reference
                // via std::bind; see
                // https://stackoverflow.com/questions/26187192/how-to-bind-function-to-an-object-by-reference.
                // Options include std::ref() and using pointers instead.
                SlowNonGuiFunctionCaller slow_caller(
                    std::bind(&CamcopsApp::workerDecryptDatabases,
                              this, user_password, std::ref(encryption_happy)),
                    m_p_main_window,
                    tr("Decrypting databases..."),
                    TextConst::pleaseWait()
                );
                // ... writes to encryption_happy
            }
            if (encryption_happy) {
                qInfo() << "... successfully accessed encrypted databases.";
            } else {

                if (!userConfirmedRetryPassword()) {
                    if (userConfirmedDeleteDatabases()) {
                        qInfo() << "... deleting databases.";
                        deleteDatabases();
                        qInfo() << "... recreating databases.";
                        openOrCreateDatabases();
                    }
                }

                qInfo() << "... failed to decrypt; asking for password again.";
            }

        }
    }
    // When we get here, the user has either encrypted the databases for the
    // first time, or decrypted an existing pair; either entitles them to
    // unlock the app.
    m_lockstate = LockState::Unlocked;
    return changed_user_password;
#else
    if (!dbfunc::canReadDatabase(m_sysdb)) {
        stopApp(tr("Can't read system database; corrupted? encrypted? (This "
                   "version of CamCOPS has had its encryption facilities "
                   "disabled.)"));
    }
    if (!dbfunc::canReadDatabase(m_datadb)) {
        stopApp(tr("Can't read data database; corrupted? encrypted? (This "
                   "version of CamCOPS has had its encryption facilities "
                   "disabled.)"));
    }
    return false;  // user password not changed
#endif
}


bool CamcopsApp::userConfirmedRetryPassword() const
{
    return uifunc::confirm(
        tr("You entered an incorrect password. Try again?"),
        tr("Retry password?"),
        tr("Yes, enter password again"),
        tr("No, I can't remember the password")
    );
}


bool CamcopsApp::userConfirmedDeleteDatabases() const
{
    return uifunc::confirmDangerousOperation(
        tr("The only way to reset your password is to delete all of the data "
           "from the database.\nAny records not uploaded to the server will be "
           "lost."),
        tr("Delete database?")
    );
}


void CamcopsApp::deleteDatabases()
{
    const QString data_filename = dbFullPath(dbfunc::DATA_DATABASE_FILENAME);
    const QString sys_filename = dbFullPath(dbfunc::SYSTEM_DATABASE_FILENAME);

    QFile data_file(data_filename);
    data_file.remove();

    QFile sys_file(sys_filename);
    sys_file.remove();
}


void CamcopsApp::workerDecryptDatabases(const QString& passphrase,
                                        bool& success)
{
    success = m_sysdb->decrypt(passphrase, true) &&
            m_datadb->decrypt(passphrase, true) &&
            m_sysdb->canReadDatabase() &&
            m_datadb->canReadDatabase();
    qDebug() << Q_FUNC_INFO << success;
}


bool CamcopsApp::encryptExistingPlaintextDatabases(const QString& passphrase)
{
    using filefunc::fileExists;
    qInfo() << "... closing databases";
    closeDatabases();
    const QString sys_main = dbFullPath(dbfunc::SYSTEM_DATABASE_FILENAME);
    const QString sys_temp = dbFullPath(dbfunc::SYSTEM_DATABASE_FILENAME +
                                        dbfunc::DATABASE_FILENAME_TEMP_SUFFIX);
    const QString data_main = dbFullPath(dbfunc::DATA_DATABASE_FILENAME);
    const QString data_temp = dbFullPath(dbfunc::DATA_DATABASE_FILENAME +
                                         dbfunc::DATABASE_FILENAME_TEMP_SUFFIX);
    qInfo() << "... encrypting";
    dbfunc::encryptPlainDatabaseInPlace(sys_main, sys_temp, passphrase);
    dbfunc::encryptPlainDatabaseInPlace(data_main, data_temp, passphrase);
    qInfo() << "... re-opening databases";
    openOrCreateDatabases();
    return true;
}


void CamcopsApp::makeStoredVarTable()
{
    // ------------------------------------------------------------------------
    // Make storedvar table
    // ------------------------------------------------------------------------

    StoredVar storedvar_specimen(*this, *m_sysdb);
    storedvar_specimen.makeTable();
    storedvar_specimen.makeIndexes();
}


void CamcopsApp::createStoredVars()
{
    // ------------------------------------------------------------------------
    // Create stored variables: name, type, default
    // ------------------------------------------------------------------------
    DbNestableTransaction trans(*m_sysdb);  // https://www.sqlite.org/faq.html#q19

    // Client mode
    createVar(varconst::MODE, QMetaType::fromType<int>(), varconst::MODE_NOT_SET);

    // If the mode is single user, store the one and only patient ID here
    createVar(varconst::SINGLE_PATIENT_ID, QMetaType::fromType<int>(),
              dbconst::NONEXISTENT_PK);
    createVar(varconst::SINGLE_PATIENT_PROQUINT, QMetaType::fromType<QString>(), "");

    // Language
    createVar(varconst::LANGUAGE, QMetaType::fromType<QString>(),
              QLocale::system().name());

    // Version
    createVar(varconst::CAMCOPS_TABLET_VERSION_AS_STRING, QMetaType::fromType<QString>(),
              camcopsversion::CAMCOPS_CLIENT_VERSION.toString());

    // Questionnaire
    createVar(varconst::QUESTIONNAIRE_SIZE_PERCENT, QMetaType::fromType<int>(), 100);
    createVar(varconst::OVERRIDE_LOGICAL_DPI, QMetaType::fromType<bool>(), false);
    createVar(varconst::OVERRIDE_LOGICAL_DPI_X, QMetaType::fromType<double>(), uiconst::DEFAULT_DPI.x);
    createVar(varconst::OVERRIDE_LOGICAL_DPI_Y, QMetaType::fromType<double>(), uiconst::DEFAULT_DPI.y);
    createVar(varconst::OVERRIDE_PHYSICAL_DPI, QMetaType::fromType<bool>(), false);
    createVar(varconst::OVERRIDE_PHYSICAL_DPI_X, QMetaType::fromType<double>(), uiconst::DEFAULT_DPI.x);
    createVar(varconst::OVERRIDE_PHYSICAL_DPI_Y, QMetaType::fromType<double>(), uiconst::DEFAULT_DPI.y);

    // Server
    createVar(varconst::SERVER_ADDRESS, QMetaType::fromType<QString>(), "");
    createVar(varconst::SERVER_PORT, QMetaType::fromType<int>(), DEFAULT_SERVER_PORT);
    createVar(varconst::SERVER_PATH, QMetaType::fromType<QString>(), "camcops/database");
    createVar(varconst::SERVER_TIMEOUT_MS, QMetaType::fromType<int>(), 50000);
    createVar(varconst::VALIDATE_SSL_CERTIFICATES, QMetaType::fromType<bool>(), true);
    createVar(varconst::SSL_PROTOCOL, QMetaType::fromType<QString>(),
              convert::SSLPROTODESC_SECUREPROTOCOLS);
    createVar(varconst::DEBUG_USE_HTTPS_TO_SERVER, QMetaType::fromType<bool>(), true);
    createVar(varconst::STORE_SERVER_PASSWORD, QMetaType::fromType<bool>(), true);
    createVar(varconst::UPLOAD_METHOD, QMetaType::fromType<int>(),
              varconst::DEFAULT_UPLOAD_METHOD);
    createVar(varconst::MAX_DBSIZE_FOR_ONESTEP_UPLOAD, QMetaType::fromType<qlonglong>(),
              varconst::DEFAULT_MAX_DBSIZE_FOR_ONESTEP_UPLOAD);

    // Uploading "dirty" flag
    createVar(varconst::NEEDS_UPLOAD, QMetaType::fromType<bool>(), false);

    // Terms and conditions
    createVar(varconst::AGREED_TERMS_AT, QMetaType::fromType<QDateTime>());

    // Intellectual property
    createVar(varconst::IP_USE_CLINICAL, QMetaType::fromType<int>(), CommonOptions::UNKNOWN_INT);
    createVar(varconst::IP_USE_COMMERCIAL, QMetaType::fromType<int>(), CommonOptions::UNKNOWN_INT);
    createVar(varconst::IP_USE_EDUCATIONAL, QMetaType::fromType<int>(), CommonOptions::UNKNOWN_INT);
    createVar(varconst::IP_USE_RESEARCH, QMetaType::fromType<int>(), CommonOptions::UNKNOWN_INT);

    // Patients and policies
    createVar(varconst::ID_POLICY_UPLOAD, QMetaType::fromType<QString>(), "");
    createVar(varconst::ID_POLICY_FINALIZE, QMetaType::fromType<QString>(), "");

    // Other information from server
    createVar(varconst::SERVER_DATABASE_TITLE, QMetaType::fromType<QString>(), "");
    createVar(varconst::SERVER_CAMCOPS_VERSION, QMetaType::fromType<QString>(), "");
    createVar(varconst::LAST_SERVER_REGISTRATION, QMetaType::fromType<QDateTime>());
    createVar(varconst::LAST_SUCCESSFUL_UPLOAD, QMetaType::fromType<QDateTime>());

    // User
    // ... server interaction
    createVar(varconst::DEVICE_FRIENDLY_NAME, QMetaType::fromType<QString>(), "");
    createVar(varconst::SERVER_USERNAME, QMetaType::fromType<QString>(), "");
    createVar(varconst::SERVER_USERPASSWORD_OBSCURED, QMetaType::fromType<QString>(), "");
    createVar(varconst::OFFER_UPLOAD_AFTER_EDIT, QMetaType::fromType<bool>(), false);
    // ... default clinician details
    createVar(varconst::DEFAULT_CLINICIAN_SPECIALTY, QMetaType::fromType<QString>(), "");
    createVar(varconst::DEFAULT_CLINICIAN_NAME, QMetaType::fromType<QString>(), "");
    createVar(varconst::DEFAULT_CLINICIAN_PROFESSIONAL_REGISTRATION, QMetaType::fromType<QString>(), "");
    createVar(varconst::DEFAULT_CLINICIAN_POST, QMetaType::fromType<QString>(), "");
    createVar(varconst::DEFAULT_CLINICIAN_SERVICE, QMetaType::fromType<QString>(), "");
    createVar(varconst::DEFAULT_CLINICIAN_CONTACT_DETAILS, QMetaType::fromType<QString>(), "");

    // Cryptography
    createVar(varconst::OBSCURING_KEY, QMetaType::fromType<QString>(), "");
    createVar(varconst::OBSCURING_IV, QMetaType::fromType<QString>(), "");
    // setEncryptedServerPassword("hello I am a password");
    // qDebug() << getPlaintextServerPassword();
    createVar(varconst::USER_PASSWORD_HASH, QMetaType::fromType<QString>(), "");
    createVar(varconst::PRIV_PASSWORD_HASH, QMetaType::fromType<QString>(), "");

    // Device ID
    createVar(varconst::DEVICE_ID, QMetaType::fromType<QUuid>());
    if (var(varconst::DEVICE_ID).isNull()) {
        regenerateDeviceId();
    }

    m_storedvars_available = true;
}


Version CamcopsApp::upgradeDatabaseBeforeTablesMade()
{
    const Version old_version(varString(varconst::CAMCOPS_TABLET_VERSION_AS_STRING));
    const Version new_version = camcopsversion::CAMCOPS_CLIENT_VERSION;
    if (old_version == new_version) {
        qInfo() << "Database is current; no special upgrade steps required";
        return old_version;
    }
    qInfo() << "Considering system-wide special database upgrade steps from "
               "version" << old_version << "to version" << new_version;

    // ------------------------------------------------------------------------
    // System-wide database upgrade steps go here
    // ------------------------------------------------------------------------

    // ------------------------------------------------------------------------
    // ... done
    // ------------------------------------------------------------------------

    qInfo() << "System-wide database upgrade steps complete";
    setVar(varconst::CAMCOPS_TABLET_VERSION_AS_STRING, new_version.toString());
    return old_version;
}


void CamcopsApp::upgradeDatabaseAfterTasksRegistered(const Version& old_version)
{
    // ------------------------------------------------------------------------
    // Any database upgrade required? STEP 2: INDIVIDUAL TASKS.
    // ------------------------------------------------------------------------
    const Version new_version = camcopsversion::CAMCOPS_CLIENT_VERSION;
    if (old_version == new_version) {
        // User message will have appeared above.
        return;
    }

    Q_ASSERT(m_p_task_factory);
    m_p_task_factory->upgradeDatabase(old_version, new_version);
}


void CamcopsApp::makeOtherTables()
{
    // ------------------------------------------------------------------------
    // Make other tables
    // ------------------------------------------------------------------------

    // Make special tables: system database

    ExtraString extrastring_specimen(*this, *m_sysdb);
    extrastring_specimen.makeTable();
    extrastring_specimen.makeIndexes();

    AllowedServerTable allowedtable_specimen(*this, *m_sysdb);
    allowedtable_specimen.makeTable();
    allowedtable_specimen.makeIndexes();

    IdNumDescription idnumdesc_specimen(*this, *m_sysdb);
    idnumdesc_specimen.makeTable();
    idnumdesc_specimen.makeIndexes();

    TaskSchedule task_schedule_specimen(*this, *m_sysdb);
    task_schedule_specimen.makeTable();

    TaskScheduleItem task_schedule_item_specimen(*this, *m_sysdb);
    task_schedule_item_specimen.makeTable();

    // Make special tables: main database
    // - See also QStringList CamcopsApp::nonTaskTables()

    Blob blob_specimen(*this, *m_datadb);
    blob_specimen.makeTable();
    blob_specimen.makeIndexes();

    Patient patient_specimen(*this, *m_datadb);
    patient_specimen.makeTable();

    PatientIdNum patient_idnum_specimen(*this, *m_datadb);
    patient_idnum_specimen.makeTable();
}


void CamcopsApp::registerTasks()
{
    // ------------------------------------------------------------------------
    // Register tasks (AFTER storedvar creation, so tasks can read them)
    // ------------------------------------------------------------------------
    m_p_task_factory = TaskFactoryPtr(new TaskFactory(*this));
    InitTasks(*m_p_task_factory);  // ensures all tasks are registered
    m_p_task_factory->finishRegistration();
    const QStringList tablenames = m_p_task_factory->tablenames();
    qInfo().nospace().noquote()
            << "Registered tasks (n = " << tablenames.length()
            << "): " << tablenames.join(", ");
}


void CamcopsApp::dangerCommandLineMinimalSetup()
{
    // Ugly code -- only used for command-line calls that need a fictional
    // database. There is NO PROPER DATABASE, but all our task code requires
    // specimen instances (not class-level code); in turn, that requires a
    // database framework. So create in-memory SQLite database.

    // ------------------------------------------------------------------------
    // Stuff usually done later in CamcopsApp::run()
    // ------------------------------------------------------------------------
    registerDatabaseDrivers();

    // Instead of openOrCreateDatabases():
    const QString in_memory_sqlite_db(":memory:");
    // https://www.sqlite.org/inmemorydb.html
    m_datadb = DatabaseManagerPtr(new DatabaseManager(
        in_memory_sqlite_db, CONNECTION_DATA));
    m_sysdb = DatabaseManagerPtr(new DatabaseManager(
        in_memory_sqlite_db,
        CONNECTION_SYS,
        whichdb::DBTYPE,
        true, /* threaded */
        true /* system_db */
    ));

    makeStoredVarTable();
    createStoredVars();

    // ------------------------------------------------------------------------
    // Stuff usually done in backgroundStartup()
    // ------------------------------------------------------------------------
    makeOtherTables();
    registerTasks();
    makeTaskTables();
}


void CamcopsApp::printTasksWithoutDatabase(QTextStream& stream)
{
    dangerCommandLineMinimalSetup();
    stream << *m_p_task_factory;
}


void CamcopsApp::makeTaskTables()
{
    // Make task tables
    m_p_task_factory->makeAllTables();
}


void CamcopsApp::initGuiOne()
{
    // Qt stuff: before storedvars accessible

    // Special for top-level window:
    setWindowIcon(QIcon(uifunc::iconFilename(uiconst::ICON_CAMCOPS)));

    const QList<QScreen*> all_screens = screens();
    if (all_screens.isEmpty()) {
        m_qt_logical_dpi = uiconst::DEFAULT_DPI;
        m_qt_physical_dpi = uiconst::DEFAULT_DPI;
    } else {
        const QScreen* screen = all_screens.at(0);
        m_qt_logical_dpi.x = screen->logicalDotsPerInchX();  // can be e.g. 96.0126
        m_qt_logical_dpi.y = screen->logicalDotsPerInchY();  // can be e.g. 96.0126
        // https://stackoverflow.com/questions/16561879/what-is-the-difference-between-logicaldpix-and-physicaldpix-in-qt
        m_qt_physical_dpi.x = screen->physicalDotsPerInchX();
        m_qt_physical_dpi.y = screen->physicalDotsPerInchY();
    }
    qInfo().nospace()
            << "System's first display has logical DPI "
            << m_qt_logical_dpi.description()
            << " and physical DPI "
            << m_qt_physical_dpi.description();
}


void CamcopsApp::setDPI()
{
    // We write to some global "not-quite-constants".
    // This is slightly nasty, but it saves a great deal of things referring
    // to the CamcopsApp that otherwise wouldn't need to.

    // The storedvars must be available.

    const bool override_logical = varBool(varconst::OVERRIDE_LOGICAL_DPI);
    const bool override_physical = varBool(varconst::OVERRIDE_PHYSICAL_DPI);

    if (override_logical) {
        // Override
        uiconst::g_logical_dpi = Dpi(
            varDouble(varconst::OVERRIDE_LOGICAL_DPI_X),
            varDouble(varconst::OVERRIDE_LOGICAL_DPI_Y)
        );
    } else {
        // Use Qt DPI directly.
        uiconst::g_logical_dpi = m_qt_logical_dpi;
    }

    if (override_physical) {
        // Override
        uiconst::g_physical_dpi = Dpi(
            varDouble(varconst::OVERRIDE_PHYSICAL_DPI_X),
            varDouble(varconst::OVERRIDE_PHYSICAL_DPI_Y)
        );
    } else {
        // Use Qt DPI directly.
        uiconst::g_physical_dpi = m_qt_physical_dpi;
    }

    auto cvSize = [](const QSize& size) -> QSize {
        return convert::convertSizeByLogicalDpi(size);
    };
    auto cvLengthX = [](int length) -> int {
        return convert::convertLengthByLogicalDpiX(length);
    };
    auto cvLengthY = [](int length) -> int {
        return convert::convertLengthByLogicalDpiY(length);
    };

    uiconst::g_iconsize = cvSize(uiconst::ICONSIZE_FOR_DEFAULT_DPI);
    uiconst::g_small_iconsize = cvSize(uiconst::SMALL_ICONSIZE_FOR_DEFAULT_DPI);
    uiconst::g_min_spinbox_height = cvLengthY(uiconst::MIN_SPINBOX_HEIGHT_FOR_DEFAULT_DPI);
    uiconst::g_slider_handle_size_px = cvLengthX(uiconst::SLIDER_HANDLE_SIZE_PX_FOR_DEFAULT_DPI);
    uiconst::g_dial_diameter_px = cvLengthX(uiconst::DIAL_DIAMETER_PX_FOR_DEFAULT_DPI);
}


Dpi CamcopsApp::qtLogicalDotsPerInch() const
{
    return m_qt_logical_dpi;
}


Dpi CamcopsApp::qtPhysicalDotsPerInch() const
{
    return m_qt_physical_dpi;
}


void CamcopsApp::initGuiTwoStylesheet()
{
    // Qt stuff: after storedvars accessible
    setDPI();
    setStyleSheet(getSubstitutedCss(uiconst::CSS_CAMCOPS_MAIN));
}


void CamcopsApp::openMainWindow()
{
#ifdef DEBUG_SCREEN_STACK
    qDebug() << Q_FUNC_INFO;
#endif
    m_p_main_window = new QMainWindow();
    m_p_window_stack = new QStackedWidget(m_p_main_window);
    m_p_hidden_stack = QSharedPointer<QStackedWidget>(new QStackedWidget());
#if 0  // doesn't work
    // We want to stay height-for-width all the way to the top:
    auto master_layout = new VBoxLayout();
    m_p_main_window->setLayout(master_layout);
    master_layout->addWidget(m_p_window_stack);
#else
    m_p_main_window->setCentralWidget(m_p_window_stack);
#endif

    if (!needToRegisterSinglePatient()) {
        recreateMainMenu();
    }

    m_p_main_window->showMaximized();
}

bool CamcopsApp::needToRegisterSinglePatient() const
{
    if (isSingleUserMode()) {
        return getSinglePatientId() == dbconst::NONEXISTENT_PK;
    }

    return false;
}

void CamcopsApp::recreateMainMenu()
{
    closeAnyOpenSubWindows();

    if (isClinicianMode()) {
        return openSubWindow(new MainMenu(*this));
    }

    return openSubWindow(new SingleUserMenu(*this));
}


void CamcopsApp::closeAnyOpenSubWindows()
{
    // Scope for optimisation here as we're tearing down everything
    bool last_window;

    do {
        last_window = m_info_stack.isEmpty();

        if (!last_window) {
            m_info_stack.pop();
        }

        QWidget* top = m_p_window_stack->currentWidget();
        if (top) {
            m_p_window_stack->removeWidget(top);
            top->deleteLater();

            if (m_p_hidden_stack->count() > 0) {
                QWidget* w = m_p_hidden_stack->widget(m_p_hidden_stack->count() - 1);
                m_p_hidden_stack->removeWidget(w);
                const int index = m_p_window_stack->addWidget(w);
                m_p_window_stack->setCurrentIndex(index);
            }
        }
    } while (!last_window);
}

void CamcopsApp::makeNetManager()
{
    Q_ASSERT(m_p_main_window.data());
    m_netmgr = QSharedPointer<NetworkManager>(
                new NetworkManager(*this, *m_datadb, m_p_task_factory,
                                   m_p_main_window.data()));
}

void CamcopsApp::reconnectNetManager(
        NetMgrCancelledCallback cancelled_callback,
        NetMgrFinishedCallback finished_callback)
{
    if (!m_netmgr) {
        makeNetManager();
    }

    // Get the raw pointer, for signals work
    NetworkManager* netmgr = networkManager();

    // Disconnect everything connected to its signals:
    disconnect(netmgr, nullptr, nullptr, nullptr);

    // Reconnect:
    if (finished_callback) {
        connect(netmgr, &NetworkManager::finished,
                this, finished_callback,
                Qt::UniqueConnection);
    }
    if (cancelled_callback) {
        connect(netmgr, &NetworkManager::cancelled,
                this, cancelled_callback,
                Qt::UniqueConnection);
    }
}

void CamcopsApp::enableNetworkLogging()
{
    if (m_netmgr) {
        m_netmgr->enableLogging();
    }
}


void CamcopsApp::disableNetworkLogging()
{
    if (m_netmgr) {
        m_netmgr->disableLogging();
    }
}


bool CamcopsApp::isLoggingNetwork()
{
    if (m_netmgr) {
        return m_netmgr->isLogging();
    }

    return false;
}

// ============================================================================
// Core
// ============================================================================

DatabaseManager& CamcopsApp::db()
{
    return *m_datadb;
}


DatabaseManager& CamcopsApp::sysdb()
{
    return *m_sysdb;
}


TaskFactory* CamcopsApp::taskFactory()
{
    return m_p_task_factory.data();
}


// ============================================================================
// Opening/closing windows
// ============================================================================

SlowGuiGuard CamcopsApp::getSlowGuiGuard(const QString& text,
                                         const QString& title,
                                         const int minimum_duration_ms)
{
    return SlowGuiGuard(*this, m_p_main_window, title, text,
                        minimum_duration_ms);
}


void CamcopsApp::openSubWindow(OpenableWidget* widget, TaskPtr task,
                               const bool may_alter_task, PatientPtr patient)
{
    if (!widget) {
        qCritical() << Q_FUNC_INFO << "- attempt to open nullptr";
        return;
    }

    Qt::WindowStates prev_window_state = m_p_main_window->windowState();
    QPointer<OpenableWidget> guarded_widget = widget;

#ifdef DEBUG_SCREEN_STACK
    qDebug() << Q_FUNC_INFO << "Pushing screen";
#endif

    // ------------------------------------------------------------------------
    // Transfer any visible items (should be 0 or 1!) to hidden stack
    // ------------------------------------------------------------------------
    while (m_p_window_stack->count() > 0) {
        QWidget* w = m_p_window_stack->widget(m_p_window_stack->count() - 1);
        if (w) {
            m_p_window_stack->removeWidget(w);  // m_p_window_stack still owns w
            m_p_hidden_stack->addWidget(w);  // m_p_hidden_stack now owns w
        }
    }

    // ------------------------------------------------------------------------
    // Set the fullscreen state (before we build, for efficiency)
    // ------------------------------------------------------------------------
    bool wants_fullscreen = widget->wantsFullscreen();
    if (wants_fullscreen) {
        enterFullscreen();
    }

    // ------------------------------------------------------------------------
    // Add new thing to visible (one-item) "stack"
    // ------------------------------------------------------------------------
    int index = m_p_window_stack->addWidget(widget);  // will show the widget
    // The stack takes over ownership.

    // ------------------------------------------------------------------------
    // Build, if the OpenableWidget wants to be built
    // ------------------------------------------------------------------------
    {
        // BEWARE where you put getSlowGuiGuard(); under Windows it can
        // interfere with entry/exit from fullscreen mode (and screw up mouse
        // responsiveness afterwards); see compilation_windows.txt
        SlowGuiGuard guard = getSlowGuiGuard();

        // qDebug() << Q_FUNC_INFO << "About to build";
        widget->build();
        // qDebug() << Q_FUNC_INFO << "Build complete, about to show";
    }

    // ------------------------------------------------------------------------
    // Make it visible
    // ------------------------------------------------------------------------
    m_p_window_stack->setCurrentIndex(index);

    // ------------------------------------------------------------------------
    // Signals
    // ------------------------------------------------------------------------
    connect(widget, &OpenableWidget::enterFullscreen,
            this, &CamcopsApp::enterFullscreen);
    connect(widget, &OpenableWidget::leaveFullscreen,
            this, &CamcopsApp::leaveFullscreen);
    connect(widget, &OpenableWidget::finished,
            this, &CamcopsApp::closeSubWindow);

    // ------------------------------------------------------------------------
    // Save information and manage ownership of associated things
    // ------------------------------------------------------------------------
    m_info_stack.push(OpenableInfo(guarded_widget, task,
                                   prev_window_state, wants_fullscreen,
                                   may_alter_task, patient));
    // This stores a QSharedPointer to the task (if supplied), so keeping that
    // keeps the task "alive" whilst its widget is doing things.
    // Similarly with any patient required for patient editing.
}


void CamcopsApp::closeSubWindow()
{
    // ------------------------------------------------------------------------
    // All done?
    // ------------------------------------------------------------------------
    if (m_info_stack.isEmpty()) {
        uifunc::stopApp("CamcopsApp::close: No more windows; closing");
    }

    // ------------------------------------------------------------------------
    // Get saved info (and, at the end of this function, release ownerships)
    // ------------------------------------------------------------------------
    OpenableInfo info = m_info_stack.pop();
    // on function exit, will delete the task if it's the last pointer to it
    // (... and similarly any patient)

    // ------------------------------------------------------------------------
    // Determine next fullscreen state
    // ------------------------------------------------------------------------
    // If a window earlier in the stack has asked for fullscreen, we will
    // stay fullscreen.
    bool want_fullscreen = false;
    for (const OpenableInfo& info : m_info_stack) {
        if (info.wants_fullscreen) {
            want_fullscreen = true;
            break;
        }
    }

    // ------------------------------------------------------------------------
    // Get rid of the widget that's closing from the visible stack
    // ------------------------------------------------------------------------
    QWidget* top = m_p_window_stack->currentWidget();
#ifdef DEBUG_SCREEN_STACK
    qDebug() << Q_FUNC_INFO << "Popping screen";
#endif
    m_p_window_stack->removeWidget(top);
    // Ownership is returned to the application, so...
    // - AH, NO. OWNERSHIP IS CONFUSING AND THE DOCS ARE DIFFERENT IN QT 4.8
    //   AND 5.9
    // - From https://doc.qt.io/qt-6.5/qstackedwidget.html#removeWidget :
    //      Removes widget from the QStackedWidget. i.e., widget is not deleted
    //      but simply removed from the stacked layout, causing it to be hidden.
    //      Note: Ownership of widget reverts to the application.
    // - From https://doc.qt.io/qt-6.5/qstackedwidget.html#removeWidget :
    //      Removes widget from the QStackedWidget. i.e., widget is not deleted
    //      but simply removed from the stacked layout, causing it to be hidden.
    //      Note: Parent object and parent widget of widget will remain the
    //      QStackedWidget. If the application wants to reuse the removed
    //      widget, then it is recommended to re-parent it.
    //   ... same for Qt 5.11.
    // - Also:
    //   https://stackoverflow.com/questions/2506625/how-to-delete-a-widget-from-a-stacked-widget-in-qt
    // But this should work regardless:
    top->deleteLater();  // later, in case it was this object that called us

    // ------------------------------------------------------------------------
    // Restore the widget from the top of the hidden stack
    // ------------------------------------------------------------------------
    Q_ASSERT(m_p_hidden_stack->count() > 0);  // the m_info_stack.isEmpty() check should exclude this
    QWidget* w = m_p_hidden_stack->widget(m_p_hidden_stack->count() - 1);
    m_p_hidden_stack->removeWidget(w);  // m_p_hidden_stack still owns w
    const int index = m_p_window_stack->addWidget(w);  // m_p_window_stack now owns w
    m_p_window_stack->setCurrentIndex(index);

    // ------------------------------------------------------------------------
    // Set next fullscreen state
    // ------------------------------------------------------------------------
    if (!want_fullscreen) {
        leaveFullscreen();  // will do nothing if we're not fullscreen now
    }

    // ------------------------------------------------------------------------
    // Update objects that care as to changes that may have been wrought
    // ------------------------------------------------------------------------
    if (info.may_alter_task) {
#ifdef DEBUG_EMIT
        qDebug() << Q_FUNC_INFO << "Emitting taskAlterationFinished";
#endif
        emit taskAlterationFinished(info.task);

        if (shouldUploadNow()) {
            upload();
        }
    } else {
        if (isSingleUserMode() && m_info_stack.size() == 1) {
            // If the user went back to the main menu and hasn't just
            // finished a task, attempt to upload any pending tasks. This will
            // only be necessary when the device wasn't connected to the
            // network before.
            retryUpload();
        }
    }
    if (info.patient) {
        // This happens if we've been editing a patient, so the patient details
        // may have changed.
        // Moreover, we do not have a guarantee that the copy of the patient
        // used by the task is the same as that we're holding. So we must
        // reload.
        int patient_id = info.patient->id();
        reloadPatient(patient_id);
#ifdef DEBUG_EMIT
        qDebug() << Q_FUNC_INFO
                 << "Emitting selectedPatientDetailsChanged for patient ID"
                 << patient_id;
#endif
        emit selectedPatientDetailsChanged(m_patient.data());
    }

    emit subWindowFinishedClosing();
}

bool CamcopsApp::shouldUploadNow() const
{
    if (varBool(varconst::OFFER_UPLOAD_AFTER_EDIT) &&
        varBool(varconst::NEEDS_UPLOAD)) {

        if (isClinicianMode()) {
            return userConfirmedUpload();
        }

        return true;
    }

    return false;
}

bool CamcopsApp::userConfirmedUpload() const
{
    ScrollMessageBox msgbox(
        QMessageBox::Question,
        tr("Upload?"),
        tr("Task finished. Upload data to server now?"),
        m_p_main_window);  // parent
    QAbstractButton* yes = msgbox.addButton(tr("Yes, upload"),
                                            QMessageBox::YesRole);
    msgbox.addButton(tr("No, cancel"), QMessageBox::NoRole);
    msgbox.exec();

    return msgbox.clickedButton() == yes;
}

void CamcopsApp::enterFullscreen()
{
    // QWidget::showFullScreen does this:
    //
    // ensurePolished();
    // setWindowState((windowState() & ~(Qt::WindowMinimized | Qt::WindowMaximized))
    //               | Qt::WindowFullScreen);
    // setVisible(true);
    // activateWindow();

    // In other words, it clears the maximized flag. So we want this:
#ifdef DEBUG_SCREEN_STACK
    qDebug() << Q_FUNC_INFO << "old windowState():" << m_p_main_window->windowState();
#endif
    Qt::WindowStates old_state = m_p_main_window->windowState();
    if (old_state & Qt::WindowFullScreen) {
        return;  // already fullscreen
    }
    m_maximized_before_fullscreen = old_state & Qt::WindowMaximized;
#ifdef DEBUG_SCREEN_STACK
    qDebug() << Q_FUNC_INFO
             << "calling showFullScreen(); m_maximized_before_fullscreen ="
             << m_maximized_before_fullscreen;
#endif
    m_p_main_window->showFullScreen();
#ifdef DEBUG_SCREEN_STACK
    qDebug() << Q_FUNC_INFO << "new windowState():" << m_p_main_window->windowState();
#endif
}


void CamcopsApp::leaveFullscreen()
{
#ifdef DEBUG_SCREEN_STACK
    qDebug() << Q_FUNC_INFO << "old windowState():" << m_p_main_window->windowState();
#endif
    Qt::WindowStates old_state = m_p_main_window->windowState();
    if (!(old_state & Qt::WindowFullScreen)) {
        return;  // wasn't fullscreen
    }

    // m_p_main_window->showNormal();
    //
    // The docs say: "To return from full-screen mode, call showNormal()."
    // That's true, but incomplete. Both showFullscreen() and showNormal() turn
    // off any maximized state. QWidget::showNormal() does this:
    //
    // ensurePolished();
    // setWindowState(windowState() & ~(Qt::WindowMinimized
    //                                  | Qt::WindowMaximized
    //                                  | Qt::WindowFullScreen));
    // setVisible(true);

    // So, how to return to maximized mode from fullscreen?
    if (platform::PLATFORM_WINDOWS) {
        // Under Windows, this works:
        m_p_main_window->ensurePolished();
        Qt::WindowStates new_state = (
            (
                old_state &
                // Flags to turn off:
                ~(Qt::WindowMinimized | Qt::WindowMaximized | Qt::WindowFullScreen)
            ) |
            // Flags to turn on:
            (m_maximized_before_fullscreen ? Qt::WindowMaximized : Qt::WindowNoState)
            // ... Qt::WindowNoState is zero, i.e. no flag
        );
#ifdef DEBUG_SCREEN_STACK
        qDebug() << Q_FUNC_INFO << "calling setWindowState() with:" << new_state;
#endif
        m_p_main_window->setWindowState(new_state);
        m_p_main_window->setVisible(true);
    } else {
        // Under Linux, the method above doesn't; that takes it to normal mode.
        // Under Linux, showMaximized() also takes it to normal mode!
        // But under Linux, calling showNormal() then showMaximized() immediately
        // does work.
        if (m_maximized_before_fullscreen) {
#ifdef DEBUG_SCREEN_STACK
            qDebug() << Q_FUNC_INFO << "calling showMaximized() then showMaximized()";
#endif
            // Under Linux, if you start with a fullscreen window and call
            // showMaximized(), it goes to normal mode. Also if you do this:
            // But this works:
            m_p_main_window->showNormal();
            m_p_main_window->showMaximized();
        } else {
#ifdef DEBUG_SCREEN_STACK
            qDebug() << Q_FUNC_INFO << "calling showNormal()";
#endif
            m_p_main_window->showNormal();
        }
    }

    // Done.
#ifdef DEBUG_SCREEN_STACK
    qDebug() << Q_FUNC_INFO << "new windowState():" << m_p_main_window->windowState();
#endif
}


// ============================================================================
// Security
// ============================================================================

bool CamcopsApp::privileged() const
{
    return m_lockstate == LockState::Privileged;
}


bool CamcopsApp::locked() const
{
    return m_lockstate == LockState::Locked;
}


CamcopsApp::LockState CamcopsApp::lockstate() const
{
    return m_lockstate;
}


void CamcopsApp::setLockState(const LockState lockstate)
{
    const bool changed = lockstate != m_lockstate;
    m_lockstate = lockstate;
    if (changed) {
#ifdef DEBUG_EMIT
        qDebug() << "Emitting lockStateChanged";
#endif
        emit lockStateChanged(lockstate);
    }
}


void CamcopsApp::unlock()
{
    if (lockstate() == LockState::Privileged ||
            checkPassword(varconst::USER_PASSWORD_HASH,
                          tr("Enter app password"),
                          tr("Unlock"))) {
        setLockState(LockState::Unlocked);
    }
}


void CamcopsApp::lock()
{
    setLockState(LockState::Locked);
}


void CamcopsApp::grantPrivilege()
{
    if (checkPassword(varconst::PRIV_PASSWORD_HASH,
                      tr("Enter privileged-mode password"),
                      tr("Set privileged mode"))) {
        setLockState(LockState::Privileged);
    }
}


bool CamcopsApp::checkPassword(const QString& hashed_password_varname,
                               const QString& text, const QString& title)
{
    const QString hashed_password = varString(hashed_password_varname);
    if (hashed_password.isEmpty()) {
        // If there's no password, we just allow the operation.
        return true;
    }
    QString password;
    const bool ok = uifunc::getPassword(text, title, password, m_p_main_window);
    if (!ok) {
        return false;
    }
    const bool correct = cryptofunc::matchesHash(password, hashed_password);
    if (!correct) {
        uifunc::alert(tr("Wrong password"), title);
    }
    return correct;
}


void CamcopsApp::changeAppPassword()
{
    const QString title(tr("Change app password"));
#ifdef SQLCIPHER_ENCRYPTION_ON
    // We also use this password for database encryption, so we need to know
    // it briefly (in plaintext format) to reset the database encryption key.
    QString new_password;
    const bool changed = changePassword(varconst::USER_PASSWORD_HASH, title,
                                        nullptr, &new_password);
    if (changed) {
        SlowGuiGuard guard = getSlowGuiGuard(tr("Re-encrypting databases..."));
        qInfo() << "Re-encrypting system database...";
        m_sysdb->pragmaRekey(new_password);
        qInfo() << "Re-encrypting data database...";
        m_datadb->pragmaRekey(new_password);
        qInfo() << "Re-encryption finished.";
    }
#else
    changePassword(varconst::USER_PASSWORD_HASH, title);
#endif
}


void CamcopsApp::changePrivPassword()
{
    changePassword(varconst::PRIV_PASSWORD_HASH,
                   tr("Change privileged-mode password"));
}


bool CamcopsApp::changePassword(const QString& hashed_password_varname,
                                const QString& text,
                                QString* p_old_password,
                                QString* p_new_password)
{
    // Returns: changed?
    const QString old_password_hash = varString(hashed_password_varname);
    const bool old_password_exists = !old_password_hash.isEmpty();
    QString old_password_from_user;
    QString new_password;
    const bool ok = uifunc::getOldNewPasswords(
                text, text, old_password_exists,
                old_password_from_user, new_password,
                m_p_main_window);
    if (!ok) {
        return false;  // user cancelled
    }
    if (old_password_exists && !cryptofunc::matchesHash(old_password_from_user,
                                                        old_password_hash)) {
        uifunc::alert(tr("Incorrect old password"));
        return false;
    }
    if (p_old_password) {
        *p_old_password = old_password_from_user;
    }
    if (p_new_password) {
        *p_new_password = new_password;
    }
    setHashedPassword(hashed_password_varname, new_password);
    return true;
}


void CamcopsApp::setHashedPassword(const QString& hashed_password_varname,
                                   const QString& password)
{
    if (password.isEmpty()) {
        qWarning() << "Erasing password:" << hashed_password_varname;
        setVar(hashed_password_varname, "");
    } else {
        setVar(hashed_password_varname, cryptofunc::hash(password));
    }
}


bool CamcopsApp::storingServerPassword() const
{
    return varBool(varconst::STORE_SERVER_PASSWORD);
}


void CamcopsApp::setEncryptedServerPassword(const QString& password)
{
    qDebug() << Q_FUNC_INFO;
    DbNestableTransaction trans(*m_sysdb);
    resetEncryptionKeyIfRequired();
    const QString iv_b64(cryptofunc::generateIVBase64());  // new one each time
    setVar(varconst::OBSCURING_IV, iv_b64);
    const SecureQString key_b64(varString(varconst::OBSCURING_KEY));
    setVar(varconst::SERVER_USERPASSWORD_OBSCURED,
           cryptofunc::encryptToBase64(password, key_b64, iv_b64));
}


void CamcopsApp::resetEncryptionKeyIfRequired()
{
    qDebug() << Q_FUNC_INFO;
    SecureQString key(varString(varconst::OBSCURING_KEY));
    if (cryptofunc::isValidAesKey(key)) {
        return;
    }
    qInfo() << "Resetting internal encryption key (and wiping stored password)";
    setVar(varconst::OBSCURING_KEY, cryptofunc::generateObscuringKeyBase64());
    setVar(varconst::OBSCURING_IV, "");  // will be set by setEncryptedServerPassword
    setVar(varconst::SERVER_USERPASSWORD_OBSCURED, "");
}


SecureQString CamcopsApp::getPlaintextServerPassword() const
{
    QString encrypted_b64(varString(varconst::SERVER_USERPASSWORD_OBSCURED));
    if (encrypted_b64.isEmpty()) {
        return "";
    }
    const SecureQString key_b64(varString(varconst::OBSCURING_KEY));
    const QString iv_b64(varString(varconst::OBSCURING_IV));
    if (!cryptofunc::isValidAesKey(key_b64)) {
        qWarning() << "Unable to decrypt password; key is bad";
        return "";
    }
    if (!cryptofunc::isValidAesIV(iv_b64)) {
        qWarning() << "Unable to decrypt password; IV is bad";
        return "";
    }
    const QString plaintext(cryptofunc::decryptFromBase64(
                                encrypted_b64, key_b64, iv_b64));
#ifdef DANGER_DEBUG_PASSWORD_DECRYPTION
    qDebug() << Q_FUNC_INFO << "plaintext:" << plaintext;
#endif
    return plaintext;
}


QString CamcopsApp::deviceId() const
{
    return varString(varconst::DEVICE_ID);
}


void CamcopsApp::regenerateDeviceId()
{
    setVar(varconst::DEVICE_ID, QUuid::createUuid());
    // This is the RANDOM variant of a UUID, not a "hashed something" variant.
    // - https://doc.qt.io/qt-6.5/quuid.html#createUuid
    // - https://en.wikipedia.org/wiki/Universally_unique_identifier#Variants_and_versions
}


// ============================================================================
// Network
// ============================================================================

NetworkManager* CamcopsApp::networkManager() const
{
    return m_netmgr.data();
}


bool CamcopsApp::needsUpload() const
{
    return varBool(varconst::NEEDS_UPLOAD);
}


void CamcopsApp::setNeedsUpload(const bool needs_upload)
{
    const bool changed = setVar(varconst::NEEDS_UPLOAD, needs_upload);
    if (changed) {
#ifdef DEBUG_EMIT
        qDebug() << "Emitting needsUploadChanged";
#endif
        emit needsUploadChanged(needs_upload);
    }
}


bool CamcopsApp::validateSslCertificates() const
{
    return varBool(varconst::VALIDATE_SSL_CERTIFICATES);
}


// ============================================================================
// Patient
// ============================================================================

bool CamcopsApp::isPatientSelected() const
{
    return m_patient != nullptr;
}


void CamcopsApp::setSelectedPatient(const int patient_id,
                                    const bool force_refresh)
{
    // We do this by ID so there's no confusion about who owns it; we own
    // our own private copy here.
    const bool changed = patient_id != selectedPatientId();
    if (changed || force_refresh) {
        reloadPatient(patient_id);
#ifdef DEBUG_EMIT
        qDebug() << Q_FUNC_INFO << "emitting selectedPatientChanged "
                                   "for patient_id" << patient_id;
#endif
        emit selectedPatientChanged(m_patient.data());
    }
}


void CamcopsApp::deselectPatient(const bool force_refresh)
{
    setSelectedPatient(dbconst::NONEXISTENT_PK, force_refresh);
}


void CamcopsApp::setDefaultPatient(const bool force_refresh)
{
    int patient_id = dbconst::NONEXISTENT_PK;

    if (isSingleUserMode()) {
        patient_id = getSinglePatientId();
    }

    setSelectedPatient(patient_id, force_refresh);
}


void CamcopsApp::forceRefreshPatientList()
{
    emit refreshPatientList();
}


void CamcopsApp::reloadPatient(const int patient_id)
{
    if (patient_id == dbconst::NONEXISTENT_PK) {
        m_patient.clear();
    } else {
        m_patient.reset(new Patient(*this, *m_datadb, patient_id));
    }
}


void CamcopsApp::patientHasBeenEdited(const int patient_id)
{
    const int current_patient_id = selectedPatientId();
    if (patient_id == current_patient_id) {
        reloadPatient(patient_id);
#ifdef DEBUG_EMIT
        qDebug() << Q_FUNC_INFO << "Emitting selectedPatientDetailsChanged "
                                   "for patient ID" << patient_id;
#endif
        emit selectedPatientDetailsChanged(m_patient.data());
    }
}


Patient* CamcopsApp::selectedPatient() const
{
    return m_patient.data();
}


int CamcopsApp::selectedPatientId() const
{
    return m_patient ? m_patient->id() : dbconst::NONEXISTENT_PK;
}


PatientPtrList CamcopsApp::getAllPatients(const bool sorted)
{
    const QueryResult result = queryAllPatients();
    PatientPtrList patients;
    const int nrows = result.nRows();
    for (int row = 0; row < nrows; ++row) {
        PatientPtr p(new Patient(*this, *m_datadb, dbconst::NONEXISTENT_PK));
        p->setFromQuery(result, row, true);
        patients.append(p);
    }
    if (sorted) {
        std::sort(patients.begin(), patients.end(), PatientSorter());
    }
    return patients;
}


QueryResult CamcopsApp::queryAllPatients()
{
    Patient specimen(*this, *m_datadb, dbconst::NONEXISTENT_PK);  // this is why function can't be const
    const WhereConditions where;  // but we don't specify any
    const SqlArgs sqlargs = specimen.fetchQuerySql(where);

    return m_datadb->query(sqlargs);
}


int CamcopsApp::nPatients() const
{
    return m_datadb->count(Patient::TABLENAME);
}


// ============================================================================
// CSS convenience; fonts etc.
// ============================================================================

QString CamcopsApp::getSubstitutedCss(const QString& filename) const
{
    const int p1_normal_font_size_pt = fontSizePt(uiconst::FontSize::Normal);
    const int p2_big_font_size_pt = fontSizePt(uiconst::FontSize::Big);
    const int p3_heading_font_size_pt = fontSizePt(uiconst::FontSize::Heading);
    const int p4_title_font_size_pt = fontSizePt(uiconst::FontSize::Title);
    const int p5_menu_font_size_pt = fontSizePt(uiconst::FontSize::Menus);
    const int p6_slider_groove_size_px = uiconst::g_slider_handle_size_px / 2;
    const int p7_slider_handle_size_px = uiconst::g_slider_handle_size_px;
    const int p8_slider_groove_margin_px = uiconst::SLIDER_GROOVE_MARGIN_PX;

#ifdef DEBUG_CSS_SIZES
    qDebug().nospace()
            << "CSS substituted sizes (for filename=" << filename
            << ", DPI=" << m_dpi << "): "
            << "p1_normal_font_size_pt = " << p1_normal_font_size_pt
            << ", p2_big_font_size_pt = " << p2_big_font_size_pt
            << ", p3_heading_font_size_pt = " << p3_heading_font_size_pt
            << ", p4_title_font_size_pt = " << p4_title_font_size_pt
            << ", p5_menu_font_size_pt = " << p5_menu_font_size_pt
            << ", p6_slider_groove_size_px = " << p6_slider_groove_size_px
            << ", p7_slider_handle_size_px = " << p7_slider_handle_size_px
            << ", p8_slider_groove_margin_px = " << p8_slider_groove_margin_px;
#endif

    return filefunc::textfileContents(filename)
        .arg(QString::number(p1_normal_font_size_pt),      // %1
             QString::number(p2_big_font_size_pt),         // %2
             QString::number(p3_heading_font_size_pt),     // %3
             QString::number(p4_title_font_size_pt),       // %4
             QString::number(p5_menu_font_size_pt),        // %5
             QString::number(p6_slider_groove_size_px),    // %6: groove width
             QString::number(p7_slider_handle_size_px),    // %7: handle
             QString::number(p8_slider_groove_margin_px)); // %8: groove margin
    // QString::arg takes up to 9 strings.
    // After that, you can always add more arg() calls.
}


int CamcopsApp::fontSizePt(uiconst::FontSize fontsize,
                           const double factor_pct) const
{
    double factor;
    if (factor_pct <= 0) {
        factor = var(varconst::QUESTIONNAIRE_SIZE_PERCENT).toDouble() / 100;
    } else {
        // Custom percentage passed in; use that
        factor = double(factor_pct) / 100;
    }

    switch (fontsize) {
    case uiconst::FontSize::VerySmall:
        return static_cast<int>(factor * 8);
    case uiconst::FontSize::Small:
        return static_cast<int>(factor * 10);
    case uiconst::FontSize::Normal:
        return static_cast<int>(factor * 12);
    case uiconst::FontSize::Big:
        return static_cast<int>(factor * 14);
    case uiconst::FontSize::Heading:
        return static_cast<int>(factor * 16);
    case uiconst::FontSize::Title:
        return static_cast<int>(factor * 16);
    case uiconst::FontSize::Normal_x2:
        return static_cast<int>(factor * 24);
    case uiconst::FontSize::Menus:
#ifdef COMPILER_WANTS_DEFAULT_IN_EXHAUSTIVE_SWITCH
    default:
#endif
        return static_cast<int>(factor * 12);
    }
}


// ============================================================================
// Server info
// ============================================================================

Version CamcopsApp::serverVersion() const
{
    return {varString(varconst::SERVER_CAMCOPS_VERSION)};
}


IdPolicy CamcopsApp::uploadPolicy() const
{
    return IdPolicy(varString(varconst::ID_POLICY_UPLOAD));
}


IdPolicy CamcopsApp::finalizePolicy() const
{
    return IdPolicy(varString(varconst::ID_POLICY_FINALIZE));
}


IdNumDescriptionConstPtr CamcopsApp::getIdInfo(const int which_idnum)
{
    if (!m_iddescription_cache.contains(which_idnum)) {
        m_iddescription_cache[which_idnum] = IdNumDescriptionPtr(
                    new IdNumDescription(*this, *m_sysdb, which_idnum));
    }
    return m_iddescription_cache[which_idnum];
}


QString CamcopsApp::idDescription(const int which_idnum)
{
    IdNumDescriptionConstPtr idinfo = getIdInfo(which_idnum);
    return idinfo->description();
}


QString CamcopsApp::idShortDescription(const int which_idnum)
{
    IdNumDescriptionConstPtr idinfo = getIdInfo(which_idnum);
    return idinfo->shortDescription();
}


void CamcopsApp::clearIdDescriptionCache()
{
    m_iddescription_cache.clear();
}


void CamcopsApp::deleteAllIdDescriptions()
{
    IdNumDescription idnumdesc_specimen(*this, *m_sysdb);
    idnumdesc_specimen.deleteAllDescriptions();
    clearIdDescriptionCache();
}


bool CamcopsApp::setIdDescription(const int which_idnum, const QString& desc,
                                  const QString& shortdesc,
                                  const QString& validation_method)
{
//    qDebug().nospace()
//            << "Setting ID descriptions for which_idnum==" << which_idnum
//            << " to " << desc << ", " << shortdesc;
    IdNumDescription idnumdesc(*this, *m_sysdb, which_idnum);
    const bool success = idnumdesc.setDescriptions(desc, shortdesc,
                                                   validation_method);
    if (success) {
        idnumdesc.save();
    }
    clearIdDescriptionCache();
    return success;
}


QVector<IdNumDescriptionPtr> CamcopsApp::getAllIdDescriptions()
{
    const OrderBy order_by{{IdNumDescription::FN_IDNUM, true}};
    QVector<IdNumDescriptionPtr> descriptions;
    ancillaryfunc::loadAllRecords<IdNumDescription, IdNumDescriptionPtr>
            (descriptions, *this, *m_sysdb, order_by);
    return descriptions;
}


QVector<int> CamcopsApp::whichIdNumsAvailable()
{
    QVector<int> which_available;
    for (const IdNumDescriptionPtr& iddesc : getAllIdDescriptions()) {
        which_available.append(iddesc->whichIdNum());
    }
    return which_available;
}


// ============================================================================
// Extra strings (downloaded from server)
// ============================================================================

QString CamcopsApp::xstringDirect(const QString& taskname,
                                  const QString& stringname,
                                  const QString& default_str)
{
    const QString language = getLanguage();
    // qDebug().nospace().noquote()
    //         << "xStringDirect: fetching " << taskname
    //         << "." << stringname << "[" << language << "]";
    ExtraString extrastring(*this, *m_sysdb, taskname, stringname, language);
    const bool found = extrastring.existsInDb();
    if (found) {
        QString result = extrastring.value();
        stringfunc::toHtmlLinebreaks(result);
        return result;
    }
    if (default_str.isEmpty()) {
        return QString("[string not downloaded: %1/%2]")
                .arg(taskname, stringname);
    }
    return default_str;
}


QString CamcopsApp::xstring(const QString& taskname,
                            const QString& stringname,
                            const QString& default_str)
{
    const QPair<QString, QString> key(taskname, stringname);
    if (!m_extrastring_cache.contains(key)) {
        m_extrastring_cache[key] = xstringDirect(taskname, stringname,
                                                 default_str);
    }
    return m_extrastring_cache[key];
}


bool CamcopsApp::hasExtraStrings(const QString& taskname)
{
    ExtraString extrastring_specimen(*this, *m_sysdb);
    return extrastring_specimen.anyExist(taskname);
}


void CamcopsApp::clearExtraStringCache()
{
    m_extrastring_cache.clear();
}


void CamcopsApp::deleteAllExtraStrings()
{
    ExtraString extrastring_specimen(*this, *m_sysdb);
    extrastring_specimen.deleteAllExtraStrings();
    clearExtraStringCache();
}


void CamcopsApp::setAllExtraStrings(const RecordList& recordlist)
{
    // Note that this function, updated in May 2019 to support multiple
    // languages, is perfectly happy if the language field is absent, since our
    // record representation is a fieldname-value dictionary.
    DbNestableTransaction trans(*m_sysdb);
    deleteAllExtraStrings();
    for (auto record : recordlist) {
        if (!record.contains(ExtraString::TASK_FIELD) ||
                !record.contains(ExtraString::NAME_FIELD) ||
                !record.contains(ExtraString::VALUE_FIELD)) {
            qWarning() << Q_FUNC_INFO << "Failing: recordlist has bad format";
            // The language field is optional (arriving with server 2.3.3)
            trans.fail();
            return;
        }
        const QString task = record[ExtraString::TASK_FIELD].toString();
        const QString name = record[ExtraString::NAME_FIELD].toString();
        const QString language = record[ExtraString::LANGUAGE_FIELD].toString();
        const QString value = record[ExtraString::VALUE_FIELD].toString();
        if (task.isEmpty() || name.isEmpty()) {
            qWarning() << Q_FUNC_INFO
                       << "Failing: extra string has blank task or name";
            trans.fail();
            return;
        }
        ExtraString extrastring(*this, *m_sysdb, task, name, language, value);
        // ... special constructor that doesn't attempt to load
        extrastring.saveWithoutKeepingPk();
    }
    // Took e.g. a shade under 10 s to save whilst keeping PK, down to ~1s
    // using a save-blindly-in-background method like this.
}


QString CamcopsApp::appstring(const QString& stringname,
                              const QString& default_str)
{
    return xstring(APPSTRING_TASKNAME, stringname, default_str);
}


// ============================================================================
// Allowed tables on the server
// ============================================================================

void CamcopsApp::deleteAllowedServerTables()
{
    AllowedServerTable allowedtable_specimen(*this, *m_sysdb);
    allowedtable_specimen.deleteAllAllowedServerTables();
}


void CamcopsApp::setAllowedServerTables(const RecordList& recordlist)
{
    DbNestableTransaction trans(*m_sysdb);
    deleteAllowedServerTables();
    for (auto record : recordlist) {
        if (!record.contains(AllowedServerTable::TABLENAME_FIELD) ||
                !record.contains(AllowedServerTable::VERSION_FIELD)) {
            qWarning() << Q_FUNC_INFO << "Failing: recordlist has bad format";
            trans.fail();
            return;
        }
        const QString tablename = record[AllowedServerTable::TABLENAME_FIELD].toString();
        const Version min_client_version = Version::fromString(
                    record[AllowedServerTable::VERSION_FIELD].toString());
        if (tablename.isEmpty()) {
            qWarning() << Q_FUNC_INFO
                       << "Failing: allowed table has blank tablename";
            trans.fail();
            return;
        }
        AllowedServerTable allowedtable(*this, *m_sysdb,
                                        tablename, min_client_version);
        // ... special constructor that doesn't attempt to load
        allowedtable.saveWithoutKeepingPk();
    }
}


bool CamcopsApp::mayUploadTable(const QString& tablename,
                                const Version& server_version,
                                bool& server_has_table,
                                Version& min_client_version,
                                Version& min_server_version)
{
    // We always write all three return-by-reference values.
    min_server_version = minServerVersionForTable(tablename);
    AllowedServerTable allowedtable(*this, *m_sysdb, tablename);
    server_has_table = allowedtable.existsInDb();
    if (!server_has_table) {
        min_client_version = Version::makeInvalidVersion();
        return false;
    }
    min_client_version = allowedtable.minClientVersion();
    return camcopsversion::CAMCOPS_CLIENT_VERSION >= min_client_version &&
            server_version >= min_server_version;
}


QStringList CamcopsApp::nonTaskTables() const
{
    // See also CamcopsApp::makeOtherSystemTables()
    return QStringList{
        Blob::TABLENAME,
        Patient::TABLENAME,
        PatientIdNum::PATIENT_IDNUM_TABLENAME
    };
}


Version CamcopsApp::minServerVersionForTable(const QString& tablename)
{
    const QStringList non_task_tables = nonTaskTables();
    if (non_task_tables.contains(tablename)) {
        return camcopsversion::MINIMUM_SERVER_VERSION;
        // generic minimum version
    }
    TaskFactory* factory = taskFactory();
    return factory->minimumServerVersion(tablename);
}



// ============================================================================
// Stored variables: generic
// ============================================================================

void CamcopsApp::createVar(const QString& name, QMetaType type,
                           const QVariant& default_value)
{
    if (name.isEmpty()) {
        uifunc::stopApp("Empty name to createVar");
    }
    if (m_storedvars.contains(name)) {  // Already exists
        return;
    }
    m_storedvars[name] = StoredVarPtr(
        new StoredVar(*this, *m_sysdb, name, type, default_value));
}


bool CamcopsApp::setVar(const QString& name, const QVariant& value,
                        const bool save_to_db)
{
    // returns: changed?
    if (!m_storedvars.contains(name)) {
        uifunc::stopApp(QString("CamcopsApp::setVar: Attempt to set "
                                "nonexistent storedvar: %1").arg(name));
    }
    return m_storedvars[name]->setValue(value, save_to_db);
}


QVariant CamcopsApp::var(const QString& name) const
{
    if (!m_storedvars.contains(name)) {
        uifunc::stopApp(QString("CamcopsApp::var: Attempt to get nonexistent "
                                "storedvar: %1").arg(name));
    }
    return m_storedvars[name]->value();
}


QString CamcopsApp::varString(const QString& name) const
{
    return var(name).toString();
}


bool CamcopsApp::varBool(const QString& name) const
{
    return var(name).toBool();
}


int CamcopsApp::varInt(const QString& name) const
{
    return var(name).toInt();
}


qint64 CamcopsApp::varLongLong(const QString& name) const
{
    return var(name).toLongLong();
}


double CamcopsApp::varDouble(const QString& name) const
{
    return var(name).toDouble();
}


bool CamcopsApp::hasVar(const QString& name) const
{
    return m_storedvars.contains(name);
}


FieldRefPtr CamcopsApp::storedVarFieldRef(const QString& name,
                                          const bool mandatory,
                                          const bool cached)
{
    return FieldRefPtr(new FieldRef(this, name, mandatory, cached));
}


void CamcopsApp::clearCachedVars()
{
    m_cachedvars.clear();
}


void CamcopsApp::saveCachedVars()
{
    DbNestableTransaction trans(*m_sysdb);
    QMapIterator<QString, QVariant> i(m_cachedvars);
    while (i.hasNext()) {
        i.next();
        QString varname = i.key();
        QVariant value = i.value();
        (void) setVar(varname, value);  // ignores return value (changed)
    }
    clearCachedVars();
}


QVariant CamcopsApp::getCachedVar(const QString& name) const
{
    if (!m_cachedvars.contains(name)) {
        m_cachedvars[name] = var(name);
    }
    return m_cachedvars[name];
}


bool CamcopsApp::setCachedVar(const QString& name, const QVariant& value)
{
    if (!m_cachedvars.contains(name)) {
        m_cachedvars[name] = var(name);
    }
    const bool changed = value != m_cachedvars[name];
    m_cachedvars[name] = value;
    return changed;
}


bool CamcopsApp::cachedVarChanged(const QString& name) const
{
    if (!m_cachedvars.contains(name)) {
        return false;
    }
    return m_cachedvars[name] != var(name);
}


// ============================================================================
// Terms and conditions
// ============================================================================

bool CamcopsApp::hasAgreedTerms() const
{
    const QVariant agreed_at_var = var(varconst::AGREED_TERMS_AT);
    if (agreed_at_var.isNull()) {
        // Has not agreed yet.
        return false;
    }
    const QDate agreed_at_date = agreed_at_var.toDate();
    if (agreed_at_date < TextConst::TERMS_CONDITIONS_UPDATE_DATE) {
        // Terms have changed since the user last agreed.
        // They need to agree to the new terms.
        return false;
        // (There is an edge case here where the terms change on the same
        // day, but the cost/benefit balance for worrying about the hour of the
        // change seems not to be worth while!)
    }
    return true;
}


QDateTime CamcopsApp::agreedTermsAt() const
{
    return var(varconst::AGREED_TERMS_AT).toDateTime();
}


QString CamcopsApp::getCurrentTermsConditions()
{
    return getTermsConditionsForMode(getMode());
}


QString CamcopsApp::getTermsConditionsForMode(const int mode)
{
    if (mode == varconst::MODE_SINGLE_USER) {
        return TextConst::singleUserTermsConditions();
    }

    return TextConst::clinicianTermsConditions();
}


bool CamcopsApp::agreeTerms(const int new_mode)
{
    ScrollMessageBox msgbox(QMessageBox::Question,
                            tr("Terms and conditions of use"),
                            getTermsConditionsForMode(new_mode),
                            m_p_main_window);
    // Keep agree/disagree message short, for phones:
    QAbstractButton* yes = msgbox.addButton(tr("I AGREE"), QMessageBox::YesRole);
    msgbox.addButton(tr("I DO NOT AGREE"), QMessageBox::NoRole);
    // It's hard work to remove the Close button from the dialog, but that is
    // interpreted as rejection, so that's OK.
    // - http://www.qtcentre.org/threads/41269-disable-close-button-in-QMessageBox

    msgbox.exec();
    if (msgbox.clickedButton() == yes) {
        // Agreed terms
        setVar(varconst::AGREED_TERMS_AT, QDateTime::currentDateTime());

        return true;
    } else {
        return false;
    }
}


// ============================================================================
// Uploading
// ============================================================================

void CamcopsApp::upload()
{
    if (m_lockstate == CamcopsApp::LockState::Locked) {
        uifunc::alertNotWhenLocked();
        return;
    }

    const auto method = getUploadMethod();
    if (method == NetworkManager::UploadMethod::Invalid) {
        return;
    }

    const bool single_user_mode = isSingleUserMode();
    reconnectNetManager(
                single_user_mode ? &CamcopsApp::uploadFailed : nullptr,
                single_user_mode ? &CamcopsApp::uploadFinished : nullptr);
    // ... no failure handlers required in clinician mode -- the NetworkManager
    // will not be in silent mode, so will report the error to the user
    // directly. (And similarly, we didn't/don't need a "finished" callback in
    // clinician mode.)

    showNetworkGuiGuard(tr("Uploading..."));
    networkManager()->upload(method);
}


NetworkManager::UploadMethod CamcopsApp::getUploadMethod()
{
    if (isSingleUserMode()) {
        return getSingleUserUploadMethod();
    }

    // Clinician mode
    return getUploadMethodFromUser();
}


NetworkManager::UploadMethod CamcopsApp::getSingleUserUploadMethod()
{
    if (tasksInProgress()) {
        return NetworkManager::UploadMethod::Copy;
    }

    return NetworkManager::UploadMethod::MoveKeepingPatients;
}


bool CamcopsApp::tasksInProgress()
{
    const TaskSchedulePtrList schedules = getTaskSchedules();

    for (const TaskSchedulePtr& schedule : schedules) {
        if (schedule->hasIncompleteCurrentTasks()) {
            return true;
        }
    }

    return false;
}


NetworkManager::UploadMethod CamcopsApp::getUploadMethodFromUser() const
{
   QString text(tr(
            "Copy data to server, or move it to server?\n"
            "\n"
            "COPY: copies unfinished patients, moves finished patients.\n"
            "MOVE: moves all patients and their data.\n"
            "KEEP PATIENTS AND MOVE: moves all task data, keeps only basic "
            "patient details (for adding more tasks later).\n"
            "\n"
            "Please MOVE whenever possible; this reduces the amount of "
            "patient-identifiable information stored on this device."));
    ScrollMessageBox msgbox(QMessageBox::Question,
                            tr("Upload to server"),
                            text,
                            m_p_main_window);
    QAbstractButton* copy = msgbox.addButton(TextConst::copy(), QMessageBox::YesRole);
    QAbstractButton* move_keep = msgbox.addButton(tr("Keep patients and move"), QMessageBox::NoRole);
    QAbstractButton* move = msgbox.addButton(tr("Move"), QMessageBox::AcceptRole);  // e.g. OK
    msgbox.addButton(TextConst::cancel(), QMessageBox::RejectRole);  // e.g. Cancel
    msgbox.exec();
    QAbstractButton* reply = msgbox.clickedButton();
    if (reply == copy) {
        return NetworkManager::UploadMethod::Copy;
    }
    if (reply == move_keep) {
        return NetworkManager::UploadMethod::MoveKeepingPatients;
    }
    if (reply == move) {
        return NetworkManager::UploadMethod::Move;
    }

    return NetworkManager::UploadMethod::Invalid;
}

// ============================================================================
// App strings, or derived, or related user functions
// ============================================================================

NameValueOptions CamcopsApp::nhsPersonMaritalStatusCodeOptions()
{
    return NameValueOptions{
        {appstring(appstrings::NHS_PERSON_MARITAL_STATUS_CODE_S), "S"},
        {appstring(appstrings::NHS_PERSON_MARITAL_STATUS_CODE_M), "M"},
        {appstring(appstrings::NHS_PERSON_MARITAL_STATUS_CODE_D), "D"},
        {appstring(appstrings::NHS_PERSON_MARITAL_STATUS_CODE_W), "W"},
        {appstring(appstrings::NHS_PERSON_MARITAL_STATUS_CODE_P), "P"},
        {appstring(appstrings::NHS_PERSON_MARITAL_STATUS_CODE_N), "N"}
    };
}


NameValueOptions CamcopsApp::nhsEthnicCategoryCodeOptions()
{
    return NameValueOptions{
        {appstring(appstrings::NHS_ETHNIC_CATEGORY_CODE_A), "A"},
        {appstring(appstrings::NHS_ETHNIC_CATEGORY_CODE_B), "B"},
        {appstring(appstrings::NHS_ETHNIC_CATEGORY_CODE_C), "C"},
        {appstring(appstrings::NHS_ETHNIC_CATEGORY_CODE_D), "D"},
        {appstring(appstrings::NHS_ETHNIC_CATEGORY_CODE_E), "E"},
        {appstring(appstrings::NHS_ETHNIC_CATEGORY_CODE_F), "F"},
        {appstring(appstrings::NHS_ETHNIC_CATEGORY_CODE_G), "G"},
        {appstring(appstrings::NHS_ETHNIC_CATEGORY_CODE_H), "H"},
        {appstring(appstrings::NHS_ETHNIC_CATEGORY_CODE_J), "J"},
        {appstring(appstrings::NHS_ETHNIC_CATEGORY_CODE_K), "K"},
        {appstring(appstrings::NHS_ETHNIC_CATEGORY_CODE_L), "L"},
        {appstring(appstrings::NHS_ETHNIC_CATEGORY_CODE_M), "M"},
        {appstring(appstrings::NHS_ETHNIC_CATEGORY_CODE_N), "N"},
        {appstring(appstrings::NHS_ETHNIC_CATEGORY_CODE_P), "P"},
        {appstring(appstrings::NHS_ETHNIC_CATEGORY_CODE_R), "R"},
        {appstring(appstrings::NHS_ETHNIC_CATEGORY_CODE_S), "S"},
        {appstring(appstrings::NHS_ETHNIC_CATEGORY_CODE_Z), "Z"}
    };
}<|MERGE_RESOLUTION|>--- conflicted
+++ resolved
@@ -773,13 +773,6 @@
     // Say hello to the console
     announceStartup();
 
-<<<<<<< HEAD
-=======
-    // Baseline C++ things
-    convert::registerTypesForQVariant();
-    convert::registerOtherTypesForSignalsSlots();
-
->>>>>>> 7ec8c881
     // Set window icon
     initGuiOne();
 
