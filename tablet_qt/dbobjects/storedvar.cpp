--- conflicted
+++ resolved
@@ -51,11 +51,7 @@
 const QMap<const int, QString> TYPEMAP{
     // What value should we put in the 'type' database column to indicate
     // the QVariant type in use?
-<<<<<<< HEAD
-    // http://doc.qt.io/qt-5/qvariant-obsolete.html#Type-enum
-=======
     // https://doc.qt.io/qt-6.5/qvariant-obsolete.html#Type-enum
->>>>>>> 7ec8c881
     {QMetaType::Bool, "Bool"},
     {QMetaType::QDateTime, "DateTime"},
     {QMetaType::Double, "Double"},
