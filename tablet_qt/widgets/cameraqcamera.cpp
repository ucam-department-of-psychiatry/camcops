/*
    Copyright (C) 2012, University of Cambridge, Department of Psychiatry.
    Created by Rudolf Cardinal (rnc1001@cam.ac.uk).

    This file is part of CamCOPS.

    CamCOPS is free software: you can redistribute it and/or modify
    it under the terms of the GNU General Public License as published by
    the Free Software Foundation, either version 3 of the License, or
    (at your option) any later version.

    CamCOPS is distributed in the hope that it will be useful,
    but WITHOUT ANY WARRANTY; without even the implied warranty of
    MERCHANTABILITY or FITNESS FOR A PARTICULAR PURPOSE. See the
    GNU General Public License for more details.

    You should have received a copy of the GNU General Public License
    along with CamCOPS. If not, see <https://www.gnu.org/licenses/>.
*/

// MODIFIED FROM:
// https://doc.qt.io/qt-6.5/qtmultimedia-multimediawidgets-camera-camera-cpp.html

/*
**
** Copyright (C) 2015 The Qt Company Ltd.
** Contact: http://www.qt.io/licensing/
**
** This file is part of the examples of the Qt Toolkit.
**
** $QT_BEGIN_LICENSE:BSD$
** You may use this file under the terms of the BSD license as follows:
**
** "Redistribution and use in source and binary forms, with or without
** modification, are permitted provided that the following conditions are
** met:
**   * Redistributions of source code must retain the above copyright
**     notice, this list of conditions and the following disclaimer.
**   * Redistributions in binary form must reproduce the above copyright
**     notice, this list of conditions and the following disclaimer in
**     the documentation and/or other materials provided with the
**     distribution.
**   * Neither the name of The Qt Company Ltd nor the names of its
**     contributors may be used to endorse or promote products derived
**     from this software without specific prior written permission.
**
**
** THIS SOFTWARE IS PROVIDED BY THE COPYRIGHT HOLDERS AND CONTRIBUTORS
** "AS IS" AND ANY EXPRESS OR IMPLIED WARRANTIES, INCLUDING, BUT NOT
** LIMITED TO, THE IMPLIED WARRANTIES OF MERCHANTABILITY AND FITNESS FOR
** A PARTICULAR PURPOSE ARE DISCLAIMED. IN NO EVENT SHALL THE COPYRIGHT
** OWNER OR CONTRIBUTORS BE LIABLE FOR ANY DIRECT, INDIRECT, INCIDENTAL,
** SPECIAL, EXEMPLARY, OR CONSEQUENTIAL DAMAGES (INCLUDING, BUT NOT
** LIMITED TO, PROCUREMENT OF SUBSTITUTE GOODS OR SERVICES; LOSS OF USE,
** DATA, OR PROFITS; OR BUSINESS INTERRUPTION) HOWEVER CAUSED AND ON ANY
** THEORY OF LIABILITY, WHETHER IN CONTRACT, STRICT LIABILITY, OR TORT
** (INCLUDING NEGLIGENCE OR OTHERWISE) ARISING IN ANY WAY OUT OF THE USE
** OF THIS SOFTWARE, EVEN IF ADVISED OF THE POSSIBILITY OF SUCH DAMAGE."
**
** $QT_END_LICENSE$
**
*/

// #define DEBUG_CAMERA

#include "cameraqcamera.h"
#include <QCameraDevice>
#include <QCloseEvent>
#include <QFile>
#include <QHBoxLayout>
#include <QKeyEvent>
#include <QLabel>
#include <QMediaDevices>
#include <QPixmap>
#include <QPushButton>
#include <QStatusBar>
#include <QTimer>
#include <QtQml/QQmlEngine>
#include <QtQuick/QQuickItem>
#include <QVBoxLayout>
#include <QVideoFrame>
#include <QVideoWidget>
#include "common/cssconst.h"
#include "common/preprocessor_aid.h"
#include "common/textconst.h"
#include "common/uiconst.h"
#include "dialogs/scrollmessagebox.h"
#include "imagebutton.h"
#include "lib/uifunc.h"

// NOT IMPLEMENTED (see CameraQml instead): choose camera front/back
// NOT IMPLEMENTED (see CameraQml instead): set preview resolution (from those supported)
// NOT IMPLEMENTED (see CameraQml instead): set main resolution (from those supported)

/*

For examples see
- https://doc.qt.io/qt-6.5/qtmultimedia-multimediawidgets-camera-example.html
- qt5/qtmultimedia/examples/multimediawidgets/camera/camera.cpp
- qt5/qtmultimedia/examples/multimedia/declarative-camera/...

The "declarative-camera" example is the QML one.
- It's very responsive. It runs on Android properly.

The "multimediawidgets/camera" one is plain CPP.
- Its viewfinder is laggy in the default configuration.
- Its viewfinder doesn't work on Android.

Yet presumably all the QML stuff uses the same underlying CPP code?

Or maybe not?
- https://forum.qt.io/topic/59394/declarative-camera-vs-widget-based-camera-qml-to-c-breakout
- https://doc.qt.io/qt-6.5/qtqml-cppintegration-interactqmlfromcpp.html
- http://lists.qt-project.org/pipermail/android-development/2015-September/000734.html
- https://stackoverflow.com/questions/40153156/qt-qcamera-not-working-on-android
- https://bugreports.qt.io/browse/QTBUG-38233
- https://bugreports.qt.io/browse/QTBUG-41467
- http://omg-it.works/how-to-grab-video-frames-directly-from-qcamera/
- https://forum.qt.io/topic/47330/android-qcamera-5-4-beta
- https://www.ics.com/blog/combining-qt-widgets-and-qml-qwidgetcreatewindowcontainer

The actual error on Android is:
... warning: The video surface is not compatible with any format supported by the camera

*/


// ============================================================================
// Constructor/destructor
// ============================================================================

CameraQCamera::CameraQCamera(const QString& stylesheet, QWidget* parent) :
    CameraQCamera(QMediaDevices::defaultVideoInput(), stylesheet, parent)
{
}


CameraQCamera::CameraQCamera(const QCameraDevice& camera_device,
                             const QString& stylesheet,
                             QWidget* parent) :
    OpenableWidget(parent)
{
    setStyleSheet(stylesheet);

    m_camera.clear();
    m_capture.clear();
    m_ready = false;
    m_capturing_image = false;
    m_exiting = false;
#ifndef CAMERA_LOAD_FROM_DISK_PROMPTLY
    m_captured_state = CapturedState::Nothing;
#endif

    Qt::Alignment align_top_left = Qt::AlignLeft | Qt::AlignTop;

    m_button_take = new QPushButton(tr("Take"));
    connect(m_button_take, &QAbstractButton::clicked,
            this, &CameraQCamera::takeImage);

    m_button_cancel = new QPushButton(TextConst::cancel());
    connect(m_button_cancel, &QAbstractButton::clicked,
            this, &CameraQCamera::cancelled);

    auto button_layout = new QVBoxLayout();
    button_layout->addWidget(m_button_take, 0, align_top_left);
    button_layout->addWidget(m_button_cancel, 0, align_top_left);
    button_layout->addStretch();
    auto button_widget = new QWidget();
    button_widget->setLayout(button_layout);

    m_viewfinder = new QVideoWidget();
    m_viewfinder->setSizePolicy(QSizePolicy::Expanding, QSizePolicy::Expanding);

    auto middle_layout = new QHBoxLayout();
    middle_layout->addWidget(button_widget);
    middle_layout->addWidget(m_viewfinder);

    m_status_bar = new QStatusBar();

    auto top_layout = new QVBoxLayout();
    top_layout->addLayout(middle_layout);
    top_layout->addWidget(m_status_bar);

    // Now, since the CSS of the outermost object is ignored within a
    // QStackedWidget...
    auto inner_widget = new QWidget();
    inner_widget->setObjectName(cssconst::CAMERA_INNER_OBJECT);
    inner_widget->setLayout(top_layout);

    // ... we need an outer layout too.
    auto outer_layout = new QVBoxLayout();
    outer_layout->setContentsMargins(uiconst::NO_MARGINS);
    outer_layout->addWidget(inner_widget);
    setLayout(outer_layout);

    setCamera(camera_device);
}


CameraQCamera::~CameraQCamera()
{
#ifndef CAMERA_LOAD_FROM_DISK_PROMPTLY
    // Remove anything that we've saved to disk
    for (auto filename : m_filenames_for_deletion) {
        bool success = QFile::remove(filename);
        qInfo() << "Deleting temporary camera file " << filename
                << (success ? "... success" : "... FAILED!");
    }
#endif
}


// ============================================================================
// Public interface
// ============================================================================

void CameraQCamera::finish()
{
    emit finished();
}


QImage CameraQCamera::image() const
{
    return m_most_recent_image;
#ifndef CAMERA_LOAD_FROM_DISK_PROMPTLY
    QImage img;
    switch (m_captured_state) {
    case CapturedState::Nothing:
        qDebug() << "... no file captured yet";
        break;
    case CapturedState::File:
        qDebug() << "... returning contents of" << m_most_recent_filename;
        qInfo() << "Camera::image: Loading image file...";
        img.load(m_most_recent_filename);
        qInfo() << "Camera::image: ... loaded.";
        break;
    case CapturedState::Buffer:
        qDebug() << "... returning image from buffer";
        img = m_most_recent_image;  // no cost; copy-on-write
        break;
    }
    return img;
#endif
}


// ============================================================================
// Talking to the camera
// ============================================================================

void CameraQCamera::setCamera(const QCameraDevice& camera_device)
{
    // ------------------------------------------------------------------------
    // QCamera
    // ------------------------------------------------------------------------
#ifdef DEBUG_CAMERA
    qDebug() << Q_FUNC_INFO << "Creating camera with device" << camera_device;
#endif
    m_camera = QSharedPointer<QCamera>(new QCamera(camera_device));
#ifdef DEBUG_CAMERA
    qDebug() << "QCamera::supportedViewfinderResolutions() == "
             << m_camera->supportedViewfinderResolutions();
    qDebug() << Q_FUNC_INFO << "... done";
#endif
    m_capture_session.setCamera(m_camera.data());

    connect(m_camera.data(), &QCamera::errorOccurred,
            this, &CameraQCamera::displayCameraError);
    // ------------------------------------------------------------------------
    // QImageCapture
    // ------------------------------------------------------------------------
    m_capture = QSharedPointer<QImageCapture>(new QImageCapture);
    m_capture_session.setImageCapture(m_capture.data());

    connect(m_capture.data(), &QImageCapture::readyForCaptureChanged,
            this, &CameraQCamera::readyForCapture);
    connect(m_capture.data(), &QImageCapture::imageSaved,
            this, &CameraQCamera::imageSaved);
    connect(m_capture.data(), &QImageCapture::errorOccurred,
            this, &CameraQCamera::displayCaptureError);

    // ------------------------------------------------------------------------
    // Viewfinder
    // ------------------------------------------------------------------------
    m_capture_session.setVideoOutput(m_viewfinder);

    // ------------------------------------------------------------------------
    // Set up; let's go.
    // ------------------------------------------------------------------------
    readyForCapture(m_capture->isReadyForCapture());
    startCamera();
}


void CameraQCamera::startCamera()
{
#ifdef DEBUG_CAMERA
    qDebug() << Q_FUNC_INFO;
#endif
    m_camera->start();
}


void CameraQCamera::stopCamera()
{
#ifdef DEBUG_CAMERA
    qDebug() << Q_FUNC_INFO;
#endif
    m_camera->stop();
}


void CameraQCamera::takeImage()
{
    m_capturing_image = true;
    // !!! CameraQCamera::takeImage: implement some sort of wait message -- but superseded by CameraQml
    updateButtons();
#ifdef DEBUG_CAMERA
    qDebug() << Q_FUNC_INFO << "calling capture()";
#endif
    m_capture->captureToFile();  // a bit slow, so update buttons first
}


void CameraQCamera::displayCaptureError(const int id,
                                        const QImageCapture::Error error,
                                        const QString& error_string)
{
    qWarning() << "Capture error:" << id << error << error_string;
    ScrollMessageBox::warning(this, tr("Image capture error"), error_string);
    m_capturing_image = false;
    updateButtons();
}


void CameraQCamera::displayCameraError(const QCamera::Error value)
{
    QString err = m_camera->errorString();
    qWarning() << "Camera error:" << value << err;
    ScrollMessageBox::warning(this, tr("Camera error"), err);
}


void CameraQCamera::updateButtons()
{
    if (m_button_take) {
        m_button_take->setEnabled(m_ready && !m_capturing_image);
    }
    if (m_button_cancel) {
        m_button_cancel->setEnabled(!m_capturing_image);
    }
}


void CameraQCamera::readyForCapture(const bool ready)
{
    m_ready = ready;
    updateButtons();
    // If you try to capture when it's not ready, it causes an error;
    // https://doc.qt.io/qt-6.5/qcameraimagecapture.html

    // Because the viewfinder tends to start out too small, this is a good
    // time:
    m_viewfinder->updateGeometry();
}

void CameraQCamera::imageSaved(const int id, const QString& filename)
{
    // Image has arrived via a disk file.
    Q_UNUSED(id)
    qDebug() << "Camera image has arrived via temporary file" << filename;
#ifdef CAMERA_LOAD_FROM_DISK_PROMPTLY
    m_most_recent_image.load(filename);
    qDebug() << "Camera image loaded";
    bool success = QFile::remove(filename);
    qDebug() << "Deleting temporary camera file " << filename
             << (success ? "... success" : "... FAILED!");
#else
    m_filenames_for_deletion.insert(filename);
    m_most_recent_filename = filename;
    m_captured_state = CapturedState::File;
#endif
    m_capturing_image = false;
    emit imageCaptured(image());
    if (m_exiting) {
        close();
    } else {
        updateButtons();
    }
}


void CameraQCamera::closeEvent(QCloseEvent* event)
{
    if (m_capturing_image) {
        setEnabled(false);
        m_exiting = true;
        event->ignore();
    } else {
        event->accept();
    }
}


void CameraQCamera::keyPressEvent(QKeyEvent* event)
{
    if (event->isAutoRepeat()) {
        return;
    }

    switch (event->key()) {
    case Qt::Key_Camera:
        takeImage();
        event->accept();
        break;
    default:
        OpenableWidget::keyPressEvent(event);
    }
}


void CameraQCamera::keyReleaseEvent(QKeyEvent* event)
{
    // This used to handle Qt::Key_CameraFocus, calling
    // unlockCamera(). See git history. Remove if not
    // needed.

    if (event->isAutoRepeat()) {
        return;
    }

<<<<<<< HEAD
    switch (event->key()) {
    default:
        OpenableWidget::keyReleaseEvent(event);
    }
=======
    OpenableWidget::keyReleaseEvent(event);
>>>>>>> 7ec8c881
}<|MERGE_RESOLUTION|>--- conflicted
+++ resolved
@@ -430,12 +430,5 @@
         return;
     }
 
-<<<<<<< HEAD
-    switch (event->key()) {
-    default:
-        OpenableWidget::keyReleaseEvent(event);
-    }
-=======
     OpenableWidget::keyReleaseEvent(event);
->>>>>>> 7ec8c881
 }