--- conflicted
+++ resolved
@@ -33,8 +33,6 @@
 const int FIRST_Q = 1;
 const int N_A_QUESTIONS = 15;
 const int N_B_QUESTIONS = 10;
-const int MIN_SCORE = 0;
-const int MAX_SCORE = 5;
 const QString A_PREFIX("a");
 const QString B_PREFIX("b");
 
@@ -92,46 +90,6 @@
 
 QVector<QuElement*> Isaaq::buildElements()
 {
-<<<<<<< HEAD
-=======
-    // There are no scores or scales
-    return QStringList{TextConst::noSummarySeeFacsimile()};
-}
-
-
-QStringList Isaaq::detail() const
-{
-    QStringList lines = completenessInfo();
-
-    const QString spacer = " ";
-    const QString suffix = "";
-
-    const QStringList fieldnames = fieldNames();
-
-    for (int i = 0; i < fieldnames.length(); ++i) {
-        const QString& fieldname = fieldnames.at(i);
-        lines.append(fieldSummary(fieldname, xstring(fieldname),
-                                  spacer, suffix));
-    }
-
-    return lines;
-}
-
-
-OpenableWidget* Isaaq::editor(const bool read_only)
-{
-    NameValueOptions freq_options;
-
-    for (int i = MIN_SCORE; i <= MAX_SCORE; i++) {
-        auto freq_name = QString("freq_option_%1").arg(i);
-
-        freq_options.append({xstring(freq_name), i});
-    }
-
-    const int freq_min_width_px = 100;
-    const QVector<int> freq_min_option_widths_px = {100, 100, 100, 100, 100, 100};
-
->>>>>>> 9c5096f1
     auto instructions = new QuHeading(xstring("instructions"));
     auto grid_a = buildGrid(A_PREFIX, FIRST_Q, N_A_QUESTIONS, xstring("a_title"));
     auto grid_b_heading = new QuHeading(xstring("b_heading"));
