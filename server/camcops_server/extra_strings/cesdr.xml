--- conflicted
+++ resolved
@@ -7,7 +7,6 @@
 
     <string name="instructions">Below is a list of the ways you might have felt or behaved. Please indicate how often you have felt this way in the past week or so.</string>
 
-<<<<<<< HEAD
     <string name="q1">1. My appetite was poor.</string>
     <string name="q2">2. I could not shake off the blues.</string>
     <string name="q3">3. I had trouble keeping my mind on what I was doing.</string>
@@ -28,30 +27,6 @@
     <string name="q18">18. I lost a lot of weight without trying to.</string>
     <string name="q19">19. I had a lot of trouble getting to sleep.</string>
     <string name="q20">20. I could not focus on the important things.</string>
-=======
-    <string name="stem">During the past week...</string>
-
-    <string name="q1">1. My appetite was poor</string>
-    <string name="q2">2. I could not shake off the blues</string>
-    <string name="q3">3. I had trouble keeping my mind on what I was doing</string>
-    <string name="q4">4. I felt depressed</string>
-    <string name="q5">5. My sleep was restless</string>
-    <string name="q6">6. I felt sad</string>
-    <string name="q7">7. I could not get going</string>
-    <string name="q8">8. Nothing made me happy</string>
-    <string name="q9">9. I felt like a bad person</string>
-    <string name="q10">10. I lost interest in my usual activities</string>
-    <string name="q11">11. I slept much more than usual</string>
-    <string name="q12">12. I felt like I was moving too slowly</string>
-    <string name="q13">13. I felt fidgety</string>
-    <string name="q14">14. I wished I were dead</string>
-    <string name="q15">15. I wanted to hurt myself</string>
-    <string name="q16">16. I was tired all the time</string>
-    <string name="q17">17. I did not like myself</string>
-    <string name="q18">18. I lost a lot of weight without trying to</string>
-    <string name="q19">19. I had a lot of trouble getting to sleep</string>
-    <string name="q20">20. I could not focus on the important things</string>
->>>>>>> 6e589535
 
     <string name="q1_s">Q1 (poor appetite):</string>
     <string name="q2_s">Q2 (unshakeable blues):</string>
@@ -81,16 +56,7 @@
     <string name="a4">Nearly every day for 2 weeks</string>
 
     <string name="depression_or_risk_of">Indicates depression or risk of depression</string>
-<<<<<<< HEAD
     <string name="depression_category">The depression category is</string>
-=======
-
-    <string name="category_0">No depression or subthreshhold</string>
-    <string name="category_1">Possible major depressive episode (Anhedonia or dysphoria nearly every day for the past two weeks, plus symptoms in an additional 2 other DSM symptom groups reported as occurring either nearly every day for the past two weeks, or 5-7 days in the past week)</string>
-    <string name="category_2">Probable major depressive episode (Anhedonia or dysphoria nearly every day for the past two weeks, plus symptoms in an additional 3 DSM symptom groups reported as occurring either nearly every day for the past two weeks, or 5-7 days in the past week)</string>
-    <string name="category_3">Meets criteria for major depressive episode (Anhedonia or dysphoria nearly every day for the past two weeks, plus symptoms in an additional 4 DSM symptom groups noted as occurring nearly every day for the past two weeks)</string>
->>>>>>> 6e589535
-
     <string name="category_4">Meets criteria for major depressive episode (anhedonia or dysphoria nearly every day for the past two weeks, plus symptoms in an additional 4 DSM-5 symptom groups occurring nearly every day for the past two weeks)</string>
     <string name="category_3">Probable major depressive episode (anhedonia or dysphoria nearly every day for the past two weeks, plus symptoms in an additional 3 DSM-5 symptom groups reported as occurring either nearly every day for the past two weeks, or 5–7 days in the past week)</string>
     <string name="category_2">Possible major depressive episode (anhedonia or dysphoria nearly every day for the past two weeks, plus symptoms in an additional 2 other DSM-5 symptom groups reported as occurring either nearly every day for the past two weeks, or 5–7 days in the past week)</string>
