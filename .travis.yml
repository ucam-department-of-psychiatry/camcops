---
os: linux
dist: bionic
language: python
python:
    - "3.6"

jobs:
<<<<<<< HEAD
  include:
    - stage: "building and installing debian package"
      before_install:
        # Travis installs pipenv by default. We don't need it
        - pip3 uninstall --yes pipenv
        # pip 20.3.3 installed by default has vulnerability
        - pip install -U pip
      before_script:
        # For testing the "make packages" script
        - sudo apt-get -y install alien fakeroot lintian gdebi
        # 429 = Too many requests. Unfortunately wget doesn't read the Retry-after header so just wait 5 minutes
        - wget --retry-on-http-error=429 --waitretry=300 --tries=20 https://downloads.sourceforge.net/project/rpmrebuild/rpmrebuild/2.15/rpmrebuild-2.15-1.noarch.rpm
        - fakeroot alien --to-deb rpmrebuild-2.15-1.noarch.rpm
        - sudo dpkg -i rpmrebuild_2.15-2_all.deb
=======
    include:
        - stage: "building and installing debian package"
          before_install:
              # Travis installs pipenv by default. We don't need it
              - pip3 uninstall --yes pipenv
              # pip 20.3.3 installed by default has vulnerability
              - pip install -U pip
          before_script:
              # For testing the "make packages" script
              - sudo apt-get -y install alien fakeroot lintian gdebi
>>>>>>> 24cd07f1

              # 429 = Too many requests. Unfortunately wget doesn't read the
              # Retry-after header so just wait 5 minutes
              # yamllint disable-line rule:line-length
              - wget --retry-on-http-error=429 --waitretry=300 --tries=20 https://downloads.sourceforge.net/project/rpmrebuild/rpmrebuild/2.15/rpmrebuild-2.15-1.noarch.rpm
              - fakeroot alien --to-deb rpmrebuild-2.15-1.noarch.rpm
              - sudo dpkg -i rpmrebuild_2.15-2_all.deb

<<<<<<< HEAD
    - stage: "installing pip packages and running tests"
      before_install:
        # Travis installs pipenv by default. We don't need it
        - pip3 uninstall --yes pipenv
        # pip 20.3.3 installed by default has vulnerability
        - pip install -U pip
      before_script:
        # Install wkhtmltopdf on headless ubuntu 18 vps
        # https://gist.github.com/lobermann/ca0e7bb2558b3b08923c6ae2c37a26ce
        # 429 = Too many requests. Unfortunately wget doesn't read the Retry-after header so just wait 5 minutes
        - wget --retry-on-http-error=429 --waitretry=300 --tries=20 https://github.com/wkhtmltopdf/packaging/releases/download/0.12.6-1/wkhtmltox_0.12.6-1.bionic_amd64.deb
        - sudo apt-get -y install fontconfig libxrender1 xfonts-75dpi xfonts-base
        - sudo dpkg -i wkhtmltox_0.12.6-1.bionic_amd64.deb
=======
          script: travis_scripts/build_and_install_package
>>>>>>> 24cd07f1

        - stage: "installing pip packages and running tests"
          before_install:
              # Travis installs pipenv by default. We don't need it
              - pip3 uninstall --yes pipenv
              # pip 20.3.3 installed by default has vulnerability
              - pip install -U pip
          before_script:
              # Install wkhtmltopdf on headless ubuntu 18 vps
              # https://gist.github.com/lobermann/ca0e7bb2558b3b08923c6ae2c37a26ce
              # 429 = Too many requests. Unfortunately wget doesn't read the
              # Retry-after header so just wait 5 minutes
              # yamllint disable-line rule:line-length
              - wget --retry-on-http-error=429 --waitretry=300 --tries=20 https://github.com/wkhtmltopdf/packaging/releases/download/0.12.6-1/wkhtmltox_0.12.6-1.bionic_amd64.deb

              # yamllint disable-line rule:line-length
              - sudo apt-get -y install fontconfig libxrender1 xfonts-75dpi xfonts-base
              - sudo dpkg -i wkhtmltox_0.12.6-1.bionic_amd64.deb

          script: travis_scripts/pip_install_and_tests<|MERGE_RESOLUTION|>--- conflicted
+++ resolved
@@ -6,22 +6,6 @@
     - "3.6"
 
 jobs:
-<<<<<<< HEAD
-  include:
-    - stage: "building and installing debian package"
-      before_install:
-        # Travis installs pipenv by default. We don't need it
-        - pip3 uninstall --yes pipenv
-        # pip 20.3.3 installed by default has vulnerability
-        - pip install -U pip
-      before_script:
-        # For testing the "make packages" script
-        - sudo apt-get -y install alien fakeroot lintian gdebi
-        # 429 = Too many requests. Unfortunately wget doesn't read the Retry-after header so just wait 5 minutes
-        - wget --retry-on-http-error=429 --waitretry=300 --tries=20 https://downloads.sourceforge.net/project/rpmrebuild/rpmrebuild/2.15/rpmrebuild-2.15-1.noarch.rpm
-        - fakeroot alien --to-deb rpmrebuild-2.15-1.noarch.rpm
-        - sudo dpkg -i rpmrebuild_2.15-2_all.deb
-=======
     include:
         - stage: "building and installing debian package"
           before_install:
@@ -32,7 +16,6 @@
           before_script:
               # For testing the "make packages" script
               - sudo apt-get -y install alien fakeroot lintian gdebi
->>>>>>> 24cd07f1
 
               # 429 = Too many requests. Unfortunately wget doesn't read the
               # Retry-after header so just wait 5 minutes
@@ -41,23 +24,7 @@
               - fakeroot alien --to-deb rpmrebuild-2.15-1.noarch.rpm
               - sudo dpkg -i rpmrebuild_2.15-2_all.deb
 
-<<<<<<< HEAD
-    - stage: "installing pip packages and running tests"
-      before_install:
-        # Travis installs pipenv by default. We don't need it
-        - pip3 uninstall --yes pipenv
-        # pip 20.3.3 installed by default has vulnerability
-        - pip install -U pip
-      before_script:
-        # Install wkhtmltopdf on headless ubuntu 18 vps
-        # https://gist.github.com/lobermann/ca0e7bb2558b3b08923c6ae2c37a26ce
-        # 429 = Too many requests. Unfortunately wget doesn't read the Retry-after header so just wait 5 minutes
-        - wget --retry-on-http-error=429 --waitretry=300 --tries=20 https://github.com/wkhtmltopdf/packaging/releases/download/0.12.6-1/wkhtmltox_0.12.6-1.bionic_amd64.deb
-        - sudo apt-get -y install fontconfig libxrender1 xfonts-75dpi xfonts-base
-        - sudo dpkg -i wkhtmltox_0.12.6-1.bionic_amd64.deb
-=======
           script: travis_scripts/build_and_install_package
->>>>>>> 24cd07f1
 
         - stage: "installing pip packages and running tests"
           before_install:
